r"""
This module contains :py:meth:`~sympy.solvers.ode.dsolve` and different helper
functions that it uses.

:py:meth:`~sympy.solvers.ode.dsolve` solves ordinary differential equations.
See the docstring on the various functions for their uses.  Note that partial
differential equations support is in ``pde.py``.  Note that hint functions
have docstrings describing their various methods, but they are intended for
internal use.  Use ``dsolve(ode, func, hint=hint)`` to solve an ODE using a
specific hint.  See also the docstring on
:py:meth:`~sympy.solvers.ode.dsolve`.

**Functions in this module**

    These are the user functions in this module:

    - :py:meth:`~sympy.solvers.ode.dsolve` - Solves ODEs.
    - :py:meth:`~sympy.solvers.ode.classify_ode` - Classifies ODEs into
      possible hints for :py:meth:`~sympy.solvers.ode.dsolve`.
    - :py:meth:`~sympy.solvers.ode.checkodesol` - Checks if an equation is the
      solution to an ODE.
    - :py:meth:`~sympy.solvers.ode.homogeneous_order` - Returns the
      homogeneous order of an expression.
    - :py:meth:`~sympy.solvers.ode.infinitesimals` - Returns the infinitesimals
      of the Lie group of point transformations of an ODE, such that it is
      invariant.
    - :py:meth:`~sympy.solvers.ode_checkinfsol` - Checks if the given infinitesimals
      are the actual infinitesimals of a first order ODE.

    These are the non-solver helper functions that are for internal use.  The
    user should use the various options to
    :py:meth:`~sympy.solvers.ode.dsolve` to obtain the functionality provided
    by these functions:

    - :py:meth:`~sympy.solvers.ode.odesimp` - Does all forms of ODE
      simplification.
    - :py:meth:`~sympy.solvers.ode.ode_sol_simplicity` - A key function for
      comparing solutions by simplicity.
    - :py:meth:`~sympy.solvers.ode.constantsimp` - Simplifies arbitrary
      constants.
    - :py:meth:`~sympy.solvers.ode.constant_renumber` - Renumber arbitrary
      constants.
    - :py:meth:`~sympy.solvers.ode._handle_Integral` - Evaluate unevaluated
      Integrals.

    See also the docstrings of these functions.

**Currently implemented solver methods**

The following methods are implemented for solving ordinary differential
equations.  See the docstrings of the various hint functions for more
information on each (run ``help(ode)``):

  - 1st order separable differential equations.
  - 1st order differential equations whose coefficients or `dx` and `dy` are
    functions homogeneous of the same order.
  - 1st order exact differential equations.
  - 1st order linear differential equations.
  - 1st order Bernoulli differential equations.
  - Power series solutions for first order differential equations.
  - Lie Group method of solving first order differential equations.
  - 2nd order Liouville differential equations.
  - Power series solutions for second order differential equations
    at ordinary and regular singular points.
  - `n`\th order linear homogeneous differential equation with constant
    coefficients.
  - `n`\th order linear inhomogeneous differential equation with constant
    coefficients using the method of undetermined coefficients.
  - `n`\th order linear inhomogeneous differential equation with constant
    coefficients using the method of variation of parameters.

**Philosophy behind this module**

This module is designed to make it easy to add new ODE solving methods without
having to mess with the solving code for other methods.  The idea is that
there is a :py:meth:`~sympy.solvers.ode.classify_ode` function, which takes in
an ODE and tells you what hints, if any, will solve the ODE.  It does this
without attempting to solve the ODE, so it is fast.  Each solving method is a
hint, and it has its own function, named ``ode_<hint>``.  That function takes
in the ODE and any match expression gathered by
:py:meth:`~sympy.solvers.ode.classify_ode` and returns a solved result.  If
this result has any integrals in it, the hint function will return an
unevaluated :py:class:`~sympy.integrals.Integral` class.
:py:meth:`~sympy.solvers.ode.dsolve`, which is the user wrapper function
around all of this, will then call :py:meth:`~sympy.solvers.ode.odesimp` on
the result, which, among other things, will attempt to solve the equation for
the dependent variable (the function we are solving for), simplify the
arbitrary constants in the expression, and evaluate any integrals, if the hint
allows it.

**How to add new solution methods**

If you have an ODE that you want :py:meth:`~sympy.solvers.ode.dsolve` to be
able to solve, try to avoid adding special case code here.  Instead, try
finding a general method that will solve your ODE, as well as others.  This
way, the :py:mod:`~sympy.solvers.ode` module will become more robust, and
unhindered by special case hacks.  WolphramAlpha and Maple's
DETools[odeadvisor] function are two resources you can use to classify a
specific ODE.  It is also better for a method to work with an `n`\th order ODE
instead of only with specific orders, if possible.

To add a new method, there are a few things that you need to do.  First, you
need a hint name for your method.  Try to name your hint so that it is
unambiguous with all other methods, including ones that may not be implemented
yet.  If your method uses integrals, also include a ``hint_Integral`` hint.
If there is more than one way to solve ODEs with your method, include a hint
for each one, as well as a ``<hint>_best`` hint.  Your ``ode_<hint>_best()``
function should choose the best using min with ``ode_sol_simplicity`` as the
key argument.  See
:py:meth:`~sympy.solvers.ode.ode_1st_homogeneous_coeff_best`, for example.
The function that uses your method will be called ``ode_<hint>()``, so the
hint must only use characters that are allowed in a Python function name
(alphanumeric characters and the underscore '``_``' character).  Include a
function for every hint, except for ``_Integral`` hints
(:py:meth:`~sympy.solvers.ode.dsolve` takes care of those automatically).
Hint names should be all lowercase, unless a word is commonly capitalized
(such as Integral or Bernoulli).  If you have a hint that you do not want to
run with ``all_Integral`` that doesn't have an ``_Integral`` counterpart (such
as a best hint that would defeat the purpose of ``all_Integral``), you will
need to remove it manually in the :py:meth:`~sympy.solvers.ode.dsolve` code.
See also the :py:meth:`~sympy.solvers.ode.classify_ode` docstring for
guidelines on writing a hint name.

Determine *in general* how the solutions returned by your method compare with
other methods that can potentially solve the same ODEs.  Then, put your hints
in the :py:data:`~sympy.solvers.ode.allhints` tuple in the order that they
should be called.  The ordering of this tuple determines which hints are
default.  Note that exceptions are ok, because it is easy for the user to
choose individual hints with :py:meth:`~sympy.solvers.ode.dsolve`.  In
general, ``_Integral`` variants should go at the end of the list, and
``_best`` variants should go before the various hints they apply to.  For
example, the ``undetermined_coefficients`` hint comes before the
``variation_of_parameters`` hint because, even though variation of parameters
is more general than undetermined coefficients, undetermined coefficients
generally returns cleaner results for the ODEs that it can solve than
variation of parameters does, and it does not require integration, so it is
much faster.

Next, you need to have a match expression or a function that matches the type
of the ODE, which you should put in :py:meth:`~sympy.solvers.ode.classify_ode`
(if the match function is more than just a few lines, like
:py:meth:`~sympy.solvers.ode._undetermined_coefficients_match`, it should go
outside of :py:meth:`~sympy.solvers.ode.classify_ode`).  It should match the
ODE without solving for it as much as possible, so that
:py:meth:`~sympy.solvers.ode.classify_ode` remains fast and is not hindered by
bugs in solving code.  Be sure to consider corner cases.  For example, if your
solution method involves dividing by something, make sure you exclude the case
where that division will be 0.

In most cases, the matching of the ODE will also give you the various parts
that you need to solve it.  You should put that in a dictionary (``.match()``
will do this for you), and add that as ``matching_hints['hint'] = matchdict``
in the relevant part of :py:meth:`~sympy.solvers.ode.classify_ode`.
:py:meth:`~sympy.solvers.ode.classify_ode` will then send this to
:py:meth:`~sympy.solvers.ode.dsolve`, which will send it to your function as
the ``match`` argument.  Your function should be named ``ode_<hint>(eq, func,
order, match)`.  If you need to send more information, put it in the ``match``
dictionary.  For example, if you had to substitute in a dummy variable in
:py:meth:`~sympy.solvers.ode.classify_ode` to match the ODE, you will need to
pass it to your function using the `match` dict to access it.  You can access
the independent variable using ``func.args[0]``, and the dependent variable
(the function you are trying to solve for) as ``func.func``.  If, while trying
to solve the ODE, you find that you cannot, raise ``NotImplementedError``.
:py:meth:`~sympy.solvers.ode.dsolve` will catch this error with the ``all``
meta-hint, rather than causing the whole routine to fail.

Add a docstring to your function that describes the method employed.  Like
with anything else in SymPy, you will need to add a doctest to the docstring,
in addition to real tests in ``test_ode.py``.  Try to maintain consistency
with the other hint functions' docstrings.  Add your method to the list at the
top of this docstring.  Also, add your method to ``ode.rst`` in the
``docs/src`` directory, so that the Sphinx docs will pull its docstring into
the main SymPy documentation.  Be sure to make the Sphinx documentation by
running ``make html`` from within the doc directory to verify that the
docstring formats correctly.

If your solution method involves integrating, use :py:meth:`Integral()
<sympy.integrals.integrals.Integral>` instead of
:py:meth:`~sympy.core.expr.Expr.integrate`.  This allows the user to bypass
hard/slow integration by using the ``_Integral`` variant of your hint.  In
most cases, calling :py:meth:`sympy.core.basic.Basic.doit` will integrate your
solution.  If this is not the case, you will need to write special code in
:py:meth:`~sympy.solvers.ode._handle_Integral`.  Arbitrary constants should be
symbols named ``C1``, ``C2``, and so on.  All solution methods should return
an equality instance.  If you need an arbitrary number of arbitrary constants,
you can use ``constants = numbered_symbols(prefix='C', cls=Symbol, start=1)``.
If it is possible to solve for the dependent function in a general way, do so.
Otherwise, do as best as you can, but do not call solve in your
``ode_<hint>()`` function.  :py:meth:`~sympy.solvers.ode.odesimp` will attempt
to solve the solution for you, so you do not need to do that.  Lastly, if your
ODE has a common simplification that can be applied to your solutions, you can
add a special case in :py:meth:`~sympy.solvers.ode.odesimp` for it.  For
example, solutions returned from the ``1st_homogeneous_coeff`` hints often
have many :py:meth:`~sympy.functions.log` terms, so
:py:meth:`~sympy.solvers.ode.odesimp` calls
:py:meth:`~sympy.simplify.simplify.logcombine` on them (it also helps to write
the arbitrary constant as ``log(C1)`` instead of ``C1`` in this case).  Also
consider common ways that you can rearrange your solution to have
:py:meth:`~sympy.solvers.ode.constantsimp` take better advantage of it.  It is
better to put simplification in :py:meth:`~sympy.solvers.ode.odesimp` than in
your method, because it can then be turned off with the simplify flag in
:py:meth:`~sympy.solvers.ode.dsolve`.  If you have any extraneous
simplification in your function, be sure to only run it using ``if
match.get('simplify', True):``, especially if it can be slow or if it can
reduce the domain of the solution.

Finally, as with every contribution to SymPy, your method will need to be
tested.  Add a test for each method in ``test_ode.py``.  Follow the
conventions there, i.e., test the solver using ``dsolve(eq, f(x),
hint=your_hint)``, and also test the solution using
:py:meth:`~sympy.solvers.ode.checkodesol` (you can put these in a separate
tests and skip/XFAIL if it runs too slow/doesn't work).  Be sure to call your
hint specifically in :py:meth:`~sympy.solvers.ode.dsolve`, that way the test
won't be broken simply by the introduction of another matching hint.  If your
method works for higher order (>1) ODEs, you will need to run ``sol =
constant_renumber(sol, 'C', 1, order)`` for each solution, where ``order`` is
the order of the ODE.  This is because ``constant_renumber`` renumbers the
arbitrary constants by printing order, which is platform dependent.  Try to
test every corner case of your solver, including a range of orders if it is a
`n`\th order solver, but if your solver is slow, such as if it involves hard
integration, try to keep the test run time down.

Feel free to refactor existing hints to avoid duplicating code or creating
inconsistencies.  If you can show that your method exactly duplicates an
existing method, including in the simplicity and speed of obtaining the
solutions, then you can remove the old, less general method.  The existing
code is tested extensively in ``test_ode.py``, so if anything is broken, one
of those tests will surely fail.

"""
from __future__ import print_function, division

from collections import defaultdict
from itertools import islice

from sympy.core import Add, S, Mul, Pow, oo
from sympy.core.compatibility import ordered, iterable, is_sequence, range
from sympy.core.containers import Tuple
from sympy.core.exprtools import factor_terms
from sympy.core.expr import AtomicExpr, Expr
from sympy.core.function import (Function, Derivative, AppliedUndef, diff,
    expand, expand_mul, Subs, _mexpand)
from sympy.core.multidimensional import vectorize
from sympy.core.numbers import NaN, zoo, I, Number
from sympy.core.relational import Equality, Eq
from sympy.core.symbol import Symbol, Wild, Dummy, symbols
from sympy.core.sympify import sympify

from sympy.logic.boolalg import BooleanAtom
from sympy.functions import cos, exp, im, log, re, sin, tan, sqrt, \
    atan2, conjugate
from sympy.functions.combinatorial.factorials import factorial
from sympy.integrals.integrals import Integral, integrate
from sympy.matrices import wronskian, Matrix, eye, zeros
from sympy.polys import (Poly, RootOf, CRootOf, rootof, terms_gcd,
                         PolynomialError, lcm)
from sympy.polys.polyroots import roots_quartic
from sympy.polys.polytools import cancel, degree, div
from sympy.series import Order
from sympy.series.series import series
from sympy.simplify import collect, logcombine, powsimp, separatevars, \
    simplify, trigsimp, denom, posify, cse
from sympy.simplify.powsimp import powdenest
from sympy.simplify.radsimp import collect_const
from sympy.solvers import solve
from sympy.solvers.pde import pdsolve

from sympy.utilities import numbered_symbols, default_sort_key, sift
from sympy.solvers.deutils import _preprocess, ode_order, _desolve

#: This is a list of hints in the order that they should be preferred by
#: :py:meth:`~sympy.solvers.ode.classify_ode`. In general, hints earlier in the
#: list should produce simpler solutions than those later in the list (for
#: ODEs that fit both).  For now, the order of this list is based on empirical
#: observations by the developers of SymPy.
#:
#: The hint used by :py:meth:`~sympy.solvers.ode.dsolve` for a specific ODE
#: can be overridden (see the docstring).
#:
#: In general, ``_Integral`` hints are grouped at the end of the list, unless
#: there is a method that returns an unevaluable integral most of the time
#: (which go near the end of the list anyway).  ``default``, ``all``,
#: ``best``, and ``all_Integral`` meta-hints should not be included in this
#: list, but ``_best`` and ``_Integral`` hints should be included.
allhints = (
    "separable",
    "1st_exact",
    "1st_linear",
    "Bernoulli",
    "Riccati_special_minus2",
    "1st_homogeneous_coeff_best",
    "1st_homogeneous_coeff_subs_indep_div_dep",
    "1st_homogeneous_coeff_subs_dep_div_indep",
    "almost_linear",
    "linear_coefficients",
    "separable_reduced",
    "1st_power_series",
    "lie_group",
    "nth_linear_constant_coeff_homogeneous",
    "nth_linear_euler_eq_homogeneous",
    "nth_linear_constant_coeff_undetermined_coefficients",
    "nth_linear_euler_eq_nonhomogeneous_undetermined_coefficients",
    "nth_linear_constant_coeff_variation_of_parameters",
    "nth_linear_euler_eq_nonhomogeneous_variation_of_parameters",
    "Liouville",
    "2nd_power_series_ordinary",
    "2nd_power_series_regular",
    "separable_Integral",
    "1st_exact_Integral",
    "1st_linear_Integral",
    "Bernoulli_Integral",
    "1st_homogeneous_coeff_subs_indep_div_dep_Integral",
    "1st_homogeneous_coeff_subs_dep_div_indep_Integral",
    "almost_linear_Integral",
    "linear_coefficients_Integral",
    "separable_reduced_Integral",
    "nth_linear_constant_coeff_variation_of_parameters_Integral",
    "nth_linear_euler_eq_nonhomogeneous_variation_of_parameters_Integral",
    "Liouville_Integral",
    )

lie_heuristics = (
    "abaco1_simple",
    "abaco1_product",
    "abaco2_similar",
    "abaco2_unique_unknown",
    "abaco2_unique_general",
    "linear",
    "function_sum",
    "bivariate",
    "chi"
    )


def sub_func_doit(eq, func, new):
    r"""
    When replacing the func with something else, we usually want the
    derivative evaluated, so this function helps in making that happen.

    To keep subs from having to look through all derivatives, we mask them off
    with dummy variables, do the func sub, and then replace masked-off
    derivatives with their doit values.

    Examples
    ========

    >>> from sympy import Derivative, symbols, Function
    >>> from sympy.solvers.ode import sub_func_doit
    >>> x, z = symbols('x, z')
    >>> y = Function('y')

    >>> sub_func_doit(3*Derivative(y(x), x) - 1, y(x), x)
    2

    >>> sub_func_doit(x*Derivative(y(x), x) - y(x)**2 + y(x), y(x),
    ... 1/(x*(z + 1/x)))
    x*(-1/(x**2*(z + 1/x)) + 1/(x**3*(z + 1/x)**2)) + 1/(x*(z + 1/x))
    ...- 1/(x**2*(z + 1/x)**2)
    """
    reps = {}
    repu = {}
    for d in eq.atoms(Derivative):
        u = Dummy('u')
        repu[u] = d.subs(func, new).doit()
        reps[d] = u

    return eq.subs(reps).subs(func, new).subs(repu)


def get_numbered_constants(eq, num=1, start=1, prefix='C'):
    """
    Returns a list of constants that do not occur
    in eq already.
    """

    if isinstance(eq, Expr):
        eq = [eq]
    elif not iterable(eq):
        raise ValueError("Expected Expr or iterable but got %s" % eq)

    atom_set = set().union(*[i.free_symbols for i in eq])
    ncs = numbered_symbols(start=start, prefix=prefix, exclude=atom_set)
    Cs = [next(ncs) for i in range(num)]
    return (Cs[0] if num == 1 else tuple(Cs))


def dsolve(eq, func=None, hint="default", simplify=True,
    ics= None, xi=None, eta=None, x0=0, n=6, **kwargs):
    r"""
    Solves any (supported) kind of ordinary differential equation and
    system of ordinary differential equations.

    For single ordinary differential equation
    =========================================

    It is classified under this when number of equation in ``eq`` is one.
    **Usage**

        ``dsolve(eq, f(x), hint)`` -> Solve ordinary differential equation
        ``eq`` for function ``f(x)``, using method ``hint``.

    **Details**

        ``eq`` can be any supported ordinary differential equation (see the
            :py:mod:`~sympy.solvers.ode` docstring for supported methods).
            This can either be an :py:class:`~sympy.core.relational.Equality`,
            or an expression, which is assumed to be equal to ``0``.

        ``f(x)`` is a function of one variable whose derivatives in that
            variable make up the ordinary differential equation ``eq``.  In
            many cases it is not necessary to provide this; it will be
            autodetected (and an error raised if it couldn't be detected).

        ``hint`` is the solving method that you want dsolve to use.  Use
            ``classify_ode(eq, f(x))`` to get all of the possible hints for an
            ODE.  The default hint, ``default``, will use whatever hint is
            returned first by :py:meth:`~sympy.solvers.ode.classify_ode`.  See
            Hints below for more options that you can use for hint.

        ``simplify`` enables simplification by
            :py:meth:`~sympy.solvers.ode.odesimp`.  See its docstring for more
            information.  Turn this off, for example, to disable solving of
            solutions for ``func`` or simplification of arbitrary constants.
            It will still integrate with this hint. Note that the solution may
            contain more arbitrary constants than the order of the ODE with
            this option enabled.

        ``xi`` and ``eta`` are the infinitesimal functions of an ordinary
            differential equation. They are the infinitesimals of the Lie group
            of point transformations for which the differential equation is
            invariant. The user can specify values for the infinitesimals. If
            nothing is specified, ``xi`` and ``eta`` are calculated using
            :py:meth:`~sympy.solvers.ode.infinitesimals` with the help of various
            heuristics.

        ``ics`` is the set of boundary conditions for the differential equation.
          It should be given in the form of ``{f(x0): x1, f(x).diff(x).subs(x, x2):
          x3}`` and so on. For now initial conditions are implemented only for
          power series solutions of first-order differential equations which should
          be given in the form of ``{f(x0): x1}`` (See issue 4720). If nothing is
          specified for this case ``f(0)`` is assumed to be ``C0`` and the power
          series solution is calculated about 0.

        ``x0`` is the point about which the power series solution of a differential
          equation is to be evaluated.

        ``n`` gives the exponent of the dependent variable up to which the power series
          solution of a differential equation is to be evaluated.

    **Hints**

        Aside from the various solving methods, there are also some meta-hints
        that you can pass to :py:meth:`~sympy.solvers.ode.dsolve`:

        ``default``:
                This uses whatever hint is returned first by
                :py:meth:`~sympy.solvers.ode.classify_ode`. This is the
                default argument to :py:meth:`~sympy.solvers.ode.dsolve`.

        ``all``:
                To make :py:meth:`~sympy.solvers.ode.dsolve` apply all
                relevant classification hints, use ``dsolve(ODE, func,
                hint="all")``.  This will return a dictionary of
                ``hint:solution`` terms.  If a hint causes dsolve to raise the
                ``NotImplementedError``, value of that hint's key will be the
                exception object raised.  The dictionary will also include
                some special keys:

                - ``order``: The order of the ODE.  See also
                  :py:meth:`~sympy.solvers.deutils.ode_order` in
                  ``deutils.py``.
                - ``best``: The simplest hint; what would be returned by
                  ``best`` below.
                - ``best_hint``: The hint that would produce the solution
                  given by ``best``.  If more than one hint produces the best
                  solution, the first one in the tuple returned by
                  :py:meth:`~sympy.solvers.ode.classify_ode` is chosen.
                - ``default``: The solution that would be returned by default.
                  This is the one produced by the hint that appears first in
                  the tuple returned by
                  :py:meth:`~sympy.solvers.ode.classify_ode`.

        ``all_Integral``:
                This is the same as ``all``, except if a hint also has a
                corresponding ``_Integral`` hint, it only returns the
                ``_Integral`` hint.  This is useful if ``all`` causes
                :py:meth:`~sympy.solvers.ode.dsolve` to hang because of a
                difficult or impossible integral.  This meta-hint will also be
                much faster than ``all``, because
                :py:meth:`~sympy.core.expr.Expr.integrate` is an expensive
                routine.

        ``best``:
                To have :py:meth:`~sympy.solvers.ode.dsolve` try all methods
                and return the simplest one.  This takes into account whether
                the solution is solvable in the function, whether it contains
                any Integral classes (i.e.  unevaluatable integrals), and
                which one is the shortest in size.

        See also the :py:meth:`~sympy.solvers.ode.classify_ode` docstring for
        more info on hints, and the :py:mod:`~sympy.solvers.ode` docstring for
        a list of all supported hints.

    **Tips**

        - You can declare the derivative of an unknown function this way:

            >>> from sympy import Function, Derivative
            >>> from sympy.abc import x # x is the independent variable
            >>> f = Function("f")(x) # f is a function of x
            >>> # f_ will be the derivative of f with respect to x
            >>> f_ = Derivative(f, x)

        - See ``test_ode.py`` for many tests, which serves also as a set of
          examples for how to use :py:meth:`~sympy.solvers.ode.dsolve`.
        - :py:meth:`~sympy.solvers.ode.dsolve` always returns an
          :py:class:`~sympy.core.relational.Equality` class (except for the
          case when the hint is ``all`` or ``all_Integral``).  If possible, it
          solves the solution explicitly for the function being solved for.
          Otherwise, it returns an implicit solution.
        - Arbitrary constants are symbols named ``C1``, ``C2``, and so on.
        - Because all solutions should be mathematically equivalent, some
          hints may return the exact same result for an ODE. Often, though,
          two different hints will return the same solution formatted
          differently.  The two should be equivalent. Also note that sometimes
          the values of the arbitrary constants in two different solutions may
          not be the same, because one constant may have "absorbed" other
          constants into it.
        - Do ``help(ode.ode_<hintname>)`` to get help more information on a
          specific hint, where ``<hintname>`` is the name of a hint without
          ``_Integral``.

    For system of ordinary differential equations
    =============================================

   **Usage**
        ``dsolve(eq, func)`` -> Solve a system of ordinary differential
        equations ``eq`` for ``func`` being list of functions including
        `x(t)`, `y(t)`, `z(t)` where number of functions in the list depends
        upon the number of equations provided in ``eq``.

    **Details**

        ``eq`` can be any supported system of ordinary differential equations
        This can either be an :py:class:`~sympy.core.relational.Equality`,
        or an expression, which is assumed to be equal to ``0``.

        ``func`` holds ``x(t)`` and ``y(t)`` being functions of one variable which
        together with some of their derivatives make up the system of ordinary
        differential equation ``eq``. It is not necessary to provide this; it
        will be autodetected (and an error raised if it couldn't be detected).

    **Hints**

        The hints are formed by parameters returned by classify_sysode, combining
        them give hints name used later for forming method name.

    Examples
    ========

    >>> from sympy import Function, dsolve, Eq, Derivative, sin, cos, symbols
    >>> from sympy.abc import x
    >>> f = Function('f')
    >>> dsolve(Derivative(f(x), x, x) + 9*f(x), f(x))
    Eq(f(x), C1*sin(3*x) + C2*cos(3*x))

    >>> eq = sin(x)*cos(f(x)) + cos(x)*sin(f(x))*f(x).diff(x)
    >>> dsolve(eq, hint='1st_exact')
    [Eq(f(x), -acos(C1/cos(x)) + 2*pi), Eq(f(x), acos(C1/cos(x)))]
    >>> dsolve(eq, hint='almost_linear')
    [Eq(f(x), -acos(C1/sqrt(-cos(x)**2)) + 2*pi), Eq(f(x), acos(C1/sqrt(-cos(x)**2)))]
    >>> t = symbols('t')
    >>> x, y = symbols('x, y', function=True)
    >>> eq = (Eq(Derivative(x(t),t), 12*t*x(t) + 8*y(t)), Eq(Derivative(y(t),t), 21*x(t) + 7*t*y(t)))
    >>> dsolve(eq)
    [Eq(x(t), C1*x0 + C2*x0*Integral(8*exp(Integral(7*t, t))*exp(Integral(12*t, t))/x0**2, t)),
    Eq(y(t), C1*y0 + C2(y0*Integral(8*exp(Integral(7*t, t))*exp(Integral(12*t, t))/x0**2, t) +
    exp(Integral(7*t, t))*exp(Integral(12*t, t))/x0))]
    >>> eq = (Eq(Derivative(x(t),t),x(t)*y(t)*sin(t)), Eq(Derivative(y(t),t),y(t)**2*sin(t)))
    >>> dsolve(eq)
    set([Eq(x(t), -exp(C1)/(C2*exp(C1) - cos(t))), Eq(y(t), -1/(C1 - cos(t)))])
    """
    if iterable(eq):
        match = classify_sysode(eq, func)
        eq = match['eq']
        order = match['order']
        func = match['func']
        t = list(list(eq[0].atoms(Derivative))[0].atoms(Symbol))[0]

        # keep highest order term coefficient positive
        for i in range(len(eq)):
            for func_ in func:
                if isinstance(func_, list):
                    pass
                else:
                    if eq[i].coeff(diff(func[i],t,ode_order(eq[i], func[i]))).is_negative:
                        eq[i] = -eq[i]
        match['eq'] = eq
        if len(set(order.values()))!=1:
            raise ValueError("It solves only those systems of equations whose orders are equal")
        match['order'] = list(order.values())[0]
        def recur_len(l):
            return sum(recur_len(item) if isinstance(item,list) else 1 for item in l)
        if recur_len(func) != len(eq):
            raise ValueError("dsolve() and classify_sysode() work with "
            "number of functions being equal to number of equations")
        if match['type_of_equation'] is None:
            raise NotImplementedError
        else:
            if match['is_linear'] == True:
                if match['no_of_equation'] > 3:
                    solvefunc = globals()['sysode_linear_neq_order%(order)s' % match]
                else:
                    solvefunc = globals()['sysode_linear_%(no_of_equation)seq_order%(order)s' % match]
            else:
                solvefunc = globals()['sysode_nonlinear_%(no_of_equation)seq_order%(order)s' % match]
            sols = solvefunc(match)
            return sols
    else:
        given_hint = hint  # hint given by the user

        # See the docstring of _desolve for more details.
        hints = _desolve(eq, func=func,
            hint=hint, simplify=True, xi=xi, eta=eta, type='ode', ics=ics,
            x0=x0, n=n, **kwargs)

        eq = hints.pop('eq', eq)
        all_ = hints.pop('all', False)
        if all_:
            retdict = {}
            failed_hints = {}
            gethints = classify_ode(eq, dict=True)
            orderedhints = gethints['ordered_hints']
            for hint in hints:
                try:
                    rv = _helper_simplify(eq, hint, hints[hint], simplify)
                except NotImplementedError as detail:
                    failed_hints[hint] = detail
                else:
                    retdict[hint] = rv
            func = hints[hint]['func']

            retdict['best'] = min(list(retdict.values()), key=lambda x:
                ode_sol_simplicity(x, func, trysolving=not simplify))
            if given_hint == 'best':
                return retdict['best']
            for i in orderedhints:
                if retdict['best'] == retdict.get(i, None):
                    retdict['best_hint'] = i
                    break
            retdict['default'] = gethints['default']
            retdict['order'] = gethints['order']
            retdict.update(failed_hints)
            return retdict

        else:
            # The key 'hint' stores the hint needed to be solved for.
            hint = hints['hint']
            return _helper_simplify(eq, hint, hints, simplify)

def _helper_simplify(eq, hint, match, simplify=True, **kwargs):
    r"""
    Helper function of dsolve that calls the respective
    :py:mod:`~sympy.solvers.ode` functions to solve for the ordinary
    differential equations. This minimises the computation in calling
    :py:meth:`~sympy.solvers.deutils._desolve` multiple times.
    """
    r = match
    if hint.endswith('_Integral'):
        solvefunc = globals()['ode_' + hint[:-len('_Integral')]]
    else:
        solvefunc = globals()['ode_' + hint]
    func = r['func']
    order = r['order']
    match = r[hint]

    if simplify:
        # odesimp() will attempt to integrate, if necessary, apply constantsimp(),
        # attempt to solve for func, and apply any other hint specific
        # simplifications
        sols = solvefunc(eq, func, order, match)
        free = eq.free_symbols
        cons = lambda s: s.free_symbols.difference(free)
        if isinstance(sols, Expr):
            return odesimp(sols, func, order, cons(sols), hint)
        return [odesimp(s, func, order, cons(s), hint) for s in sols]
    else:
        # We still want to integrate (you can disable it separately with the hint)
        match['simplify'] = False  # Some hints can take advantage of this option
        rv = _handle_Integral(solvefunc(eq, func, order, match),
            func, order, hint)
        return rv

def classify_ode(eq, func=None, dict=False, ics=None, **kwargs):
    r"""
    Returns a tuple of possible :py:meth:`~sympy.solvers.ode.dsolve`
    classifications for an ODE.

    The tuple is ordered so that first item is the classification that
    :py:meth:`~sympy.solvers.ode.dsolve` uses to solve the ODE by default.  In
    general, classifications at the near the beginning of the list will
    produce better solutions faster than those near the end, thought there are
    always exceptions.  To make :py:meth:`~sympy.solvers.ode.dsolve` use a
    different classification, use ``dsolve(ODE, func,
    hint=<classification>)``.  See also the
    :py:meth:`~sympy.solvers.ode.dsolve` docstring for different meta-hints
    you can use.

    If ``dict`` is true, :py:meth:`~sympy.solvers.ode.classify_ode` will
    return a dictionary of ``hint:match`` expression terms. This is intended
    for internal use by :py:meth:`~sympy.solvers.ode.dsolve`.  Note that
    because dictionaries are ordered arbitrarily, this will most likely not be
    in the same order as the tuple.

    You can get help on different hints by executing
    ``help(ode.ode_hintname)``, where ``hintname`` is the name of the hint
    without ``_Integral``.

    See :py:data:`~sympy.solvers.ode.allhints` or the
    :py:mod:`~sympy.solvers.ode` docstring for a list of all supported hints
    that can be returned from :py:meth:`~sympy.solvers.ode.classify_ode`.

    Notes
    =====

    These are remarks on hint names.

    ``_Integral``

        If a classification has ``_Integral`` at the end, it will return the
        expression with an unevaluated :py:class:`~sympy.integrals.Integral`
        class in it.  Note that a hint may do this anyway if
        :py:meth:`~sympy.core.expr.Expr.integrate` cannot do the integral,
        though just using an ``_Integral`` will do so much faster.  Indeed, an
        ``_Integral`` hint will always be faster than its corresponding hint
        without ``_Integral`` because
        :py:meth:`~sympy.core.expr.Expr.integrate` is an expensive routine.
        If :py:meth:`~sympy.solvers.ode.dsolve` hangs, it is probably because
        :py:meth:`~sympy.core.expr.Expr.integrate` is hanging on a tough or
        impossible integral.  Try using an ``_Integral`` hint or
        ``all_Integral`` to get it return something.

        Note that some hints do not have ``_Integral`` counterparts.  This is
        because :py:meth:`~sympy.solvers.ode.integrate` is not used in solving
        the ODE for those method. For example, `n`\th order linear homogeneous
        ODEs with constant coefficients do not require integration to solve,
        so there is no ``nth_linear_homogeneous_constant_coeff_Integrate``
        hint. You can easily evaluate any unevaluated
        :py:class:`~sympy.integrals.Integral`\s in an expression by doing
        ``expr.doit()``.

    Ordinals

        Some hints contain an ordinal such as ``1st_linear``.  This is to help
        differentiate them from other hints, as well as from other methods
        that may not be implemented yet. If a hint has ``nth`` in it, such as
        the ``nth_linear`` hints, this means that the method used to applies
        to ODEs of any order.

    ``indep`` and ``dep``

        Some hints contain the words ``indep`` or ``dep``.  These reference
        the independent variable and the dependent function, respectively. For
        example, if an ODE is in terms of `f(x)`, then ``indep`` will refer to
        `x` and ``dep`` will refer to `f`.

    ``subs``

        If a hints has the word ``subs`` in it, it means the the ODE is solved
        by substituting the expression given after the word ``subs`` for a
        single dummy variable.  This is usually in terms of ``indep`` and
        ``dep`` as above.  The substituted expression will be written only in
        characters allowed for names of Python objects, meaning operators will
        be spelled out.  For example, ``indep``/``dep`` will be written as
        ``indep_div_dep``.

    ``coeff``

        The word ``coeff`` in a hint refers to the coefficients of something
        in the ODE, usually of the derivative terms.  See the docstring for
        the individual methods for more info (``help(ode)``).  This is
        contrast to ``coefficients``, as in ``undetermined_coefficients``,
        which refers to the common name of a method.

    ``_best``

        Methods that have more than one fundamental way to solve will have a
        hint for each sub-method and a ``_best`` meta-classification. This
        will evaluate all hints and return the best, using the same
        considerations as the normal ``best`` meta-hint.


    Examples
    ========

    >>> from sympy import Function, classify_ode, Eq
    >>> from sympy.abc import x
    >>> f = Function('f')
    >>> classify_ode(Eq(f(x).diff(x), 0), f(x))
    ('separable', '1st_linear', '1st_homogeneous_coeff_best',
    '1st_homogeneous_coeff_subs_indep_div_dep',
    '1st_homogeneous_coeff_subs_dep_div_indep',
    '1st_power_series', 'lie_group',
    'nth_linear_constant_coeff_homogeneous',
    'separable_Integral', '1st_linear_Integral',
    '1st_homogeneous_coeff_subs_indep_div_dep_Integral',
    '1st_homogeneous_coeff_subs_dep_div_indep_Integral')
    >>> classify_ode(f(x).diff(x, 2) + 3*f(x).diff(x) + 2*f(x) - 4)
    ('nth_linear_constant_coeff_undetermined_coefficients',
    'nth_linear_constant_coeff_variation_of_parameters',
    'nth_linear_constant_coeff_variation_of_parameters_Integral')

    """
    prep = kwargs.pop('prep', True)

    if func and len(func.args) != 1:
        raise ValueError("dsolve() and classify_ode() only "
        "work with functions of one variable, not %s" % func)
    if prep or func is None:
        eq, func_ = _preprocess(eq, func)
        if func is None:
            func = func_
    x = func.args[0]
    f = func.func
    y = Dummy('y')
    xi = kwargs.get('xi')
    eta = kwargs.get('eta')
    terms = kwargs.get('n')

    if isinstance(eq, Equality):
        if eq.rhs != 0:
            return classify_ode(eq.lhs - eq.rhs, func, ics=ics, xi=xi,
                n=terms, eta=eta, prep=False)
        eq = eq.lhs
    order = ode_order(eq, f(x))
    # hint:matchdict or hint:(tuple of matchdicts)
    # Also will contain "default":<default hint> and "order":order items.
    matching_hints = {"order": order}

    if not order:
        if dict:
            matching_hints["default"] = None
            return matching_hints
        else:
            return ()

    df = f(x).diff(x)
    a = Wild('a', exclude=[f(x)])
    b = Wild('b', exclude=[f(x)])
    c = Wild('c', exclude=[f(x)])
    d = Wild('d', exclude=[df, f(x).diff(x, 2)])
    e = Wild('e', exclude=[df])
    k = Wild('k', exclude=[df])
    n = Wild('n', exclude=[f(x)])
    c1 = Wild('c1', exclude=[x])
    a2 = Wild('a2', exclude=[x, f(x), df])
    b2 = Wild('b2', exclude=[x, f(x), df])
    c2 = Wild('c2', exclude=[x, f(x), df])
    d2 = Wild('d2', exclude=[x, f(x), df])
    a3 = Wild('a3', exclude=[f(x), df, f(x).diff(x, 2)])
    b3 = Wild('b3', exclude=[f(x), df, f(x).diff(x, 2)])
    c3 = Wild('c3', exclude=[f(x), df, f(x).diff(x, 2)])
    r3 = {'xi': xi, 'eta': eta}  # Used for the lie_group hint
    boundary = {}  # Used to extract initial conditions
    C1 = Symbol("C1")
    eq = expand(eq)

    # Preprocessing to get the initial conditions out
    if ics is not None:
        for funcarg in ics:
            # Separating derivatives
            if isinstance(funcarg, Subs):
                deriv = funcarg.expr
                old = funcarg.variables[0]
                new = funcarg.point[0]
                if isinstance(deriv, Derivative) and isinstance(deriv.args[0],
                    AppliedUndef) and deriv.args[0].func == f and old == x and not new.has(x):
                    dorder = ode_order(deriv, x)
                    temp = 'f' + str(dorder)
                    boundary.update({temp: new, temp + 'val': ics[funcarg]})
                else:
                    raise ValueError("Enter valid boundary conditions for Derivatives")


            # Separating functions
            elif isinstance(funcarg, AppliedUndef):
                if funcarg.func == f and len(funcarg.args) == 1 and \
                    not funcarg.args[0].has(x):
                    boundary.update({'f0': funcarg.args[0], 'f0val': ics[funcarg]})
                else:
                    raise ValueError("Enter valid boundary conditions for Function")

            else:
                raise ValueError("Enter boundary conditions of the form ics "
                    " = {f(point}: value, f(point).diff(point, order).subs(arg, point) "
                    ":value")

    # Precondition to try remove f(x) from highest order derivative
    reduced_eq = None
    if eq.is_Add:
        deriv_coef = eq.coeff(f(x).diff(x, order))
        if deriv_coef not in (1, 0):
            r = deriv_coef.match(a*f(x)**c1)
            if r and r[c1]:
                den = f(x)**r[c1]
                reduced_eq = Add(*[arg/den for arg in eq.args])
    if not reduced_eq:
        reduced_eq = eq

    if order == 1:

        ## Linear case: a(x)*y'+b(x)*y+c(x) == 0
        if eq.is_Add:
            ind, dep = reduced_eq.as_independent(f)
        else:
            u = Dummy('u')
            ind, dep = (reduced_eq + u).as_independent(f)
            ind, dep = [tmp.subs(u, 0) for tmp in [ind, dep]]
        r = {a: dep.coeff(df),
             b: dep.coeff(f(x)),
             c: ind}
        # double check f[a] since the preconditioning may have failed
        if not r[a].has(f) and not r[b].has(f) and (
                r[a]*df + r[b]*f(x) + r[c]).expand() - reduced_eq == 0:
            r['a'] = a
            r['b'] = b
            r['c'] = c
            matching_hints["1st_linear"] = r
            matching_hints["1st_linear_Integral"] = r

        ## Bernoulli case: a(x)*y'+b(x)*y+c(x)*y**n == 0
        r = collect(
            reduced_eq, f(x), exact=True).match(a*df + b*f(x) + c*f(x)**n)
        if r and r[c] != 0 and r[n] != 1:  # See issue 4676
            r['a'] = a
            r['b'] = b
            r['c'] = c
            r['n'] = n
            matching_hints["Bernoulli"] = r
            matching_hints["Bernoulli_Integral"] = r

        ## Riccati special n == -2 case: a2*y'+b2*y**2+c2*y/x+d2/x**2 == 0
        r = collect(reduced_eq,
            f(x), exact=True).match(a2*df + b2*f(x)**2 + c2*f(x)/x + d2/x**2)
        if r and r[b2] != 0 and (r[c2] != 0 or r[d2] != 0):
            r['a2'] = a2
            r['b2'] = b2
            r['c2'] = c2
            r['d2'] = d2
            matching_hints["Riccati_special_minus2"] = r

        # NON-REDUCED FORM OF EQUATION matches
        r = collect(eq, df, exact=True).match(d + e * df)
        if r:
            r['d'] = d
            r['e'] = e
            r['y'] = y
            r[d] = r[d].subs(f(x), y)
            r[e] = r[e].subs(f(x), y)

            # FIRST ORDER POWER SERIES WHICH NEEDS INITIAL CONDITIONS
            # TODO: Hint first order series should match only if d/e is analytic.
            # For now, only d/e and (d/e).diff(arg) is checked for existence at
            # at a given point.
            # This is currently done internally in ode_1st_power_series.
            point = boundary.get('f0', 0)
            value = boundary.get('f0val', C1)
            check = cancel(r[d]/r[e])
            check1 = check.subs({x: point, y: value})
            if not check1.has(oo) and not check1.has(zoo) and \
                not check1.has(NaN) and not check1.has(-oo):
                check2 = (check1.diff(x)).subs({x: point, y: value})
                if not check2.has(oo) and not check2.has(zoo) and \
                    not check2.has(NaN) and not check2.has(-oo):
                    rseries = r.copy()
                    rseries.update({'terms': terms, 'f0': point, 'f0val': value})
                    matching_hints["1st_power_series"] = rseries

            r3.update(r)
            ## Exact Differential Equation: P(x, y) + Q(x, y)*y' = 0 where
            # dP/dy == dQ/dx
            try:
                if r[d] != 0:
                    numerator = simplify(r[d].diff(y) - r[e].diff(x))
                    # The following few conditions try to convert a non-exact
                    # differential equation into an exact one.
                    # References : Differential equations with applications
                    # and historical notes - George E. Simmons

                    if numerator:
                        # If (dP/dy - dQ/dx) / Q = f(x)
                        # then exp(integral(f(x))*equation becomes exact
                        factor = simplify(numerator/r[e])
                        variables = factor.free_symbols
                        if len(variables) == 1 and x == variables.pop():
                            factor = exp(Integral(factor).doit())
                            r[d] *= factor
                            r[e] *= factor
                            matching_hints["1st_exact"] = r
                            matching_hints["1st_exact_Integral"] = r
                        else:
                            # If (dP/dy - dQ/dx) / -P = f(y)
                            # then exp(integral(f(y))*equation becomes exact
                            factor = simplify(-numerator/r[d])
                            variables = factor.free_symbols
                            if len(variables) == 1 and y == variables.pop():
                                factor = exp(Integral(factor).doit())
                                r[d] *= factor
                                r[e] *= factor
                                matching_hints["1st_exact"] = r
                                matching_hints["1st_exact_Integral"] = r
                    else:
                        matching_hints["1st_exact"] = r
                        matching_hints["1st_exact_Integral"] = r

            except NotImplementedError:
                # Differentiating the coefficients might fail because of things
                # like f(2*x).diff(x).  See issue 4624 and issue 4719.
                pass

        # Any first order ODE can be ideally solved by the Lie Group
        # method
        matching_hints["lie_group"] = r3

        # This match is used for several cases below; we now collect on
        # f(x) so the matching works.
        r = collect(reduced_eq, df, exact=True).match(d + e*df)
        if r:
            # Using r[d] and r[e] without any modification for hints
            # linear-coefficients and separable-reduced.
            num, den = r[d], r[e]  # ODE = d/e + df
            r['d'] = d
            r['e'] = e
            r['y'] = y
            r[d] = num.subs(f(x), y)
            r[e] = den.subs(f(x), y)

            ## Separable Case: y' == P(y)*Q(x)
            r[d] = separatevars(r[d])
            r[e] = separatevars(r[e])
            # m1[coeff]*m1[x]*m1[y] + m2[coeff]*m2[x]*m2[y]*y'
            m1 = separatevars(r[d], dict=True, symbols=(x, y))
            m2 = separatevars(r[e], dict=True, symbols=(x, y))
            if m1 and m2:
                r1 = {'m1': m1, 'm2': m2, 'y': y}
                matching_hints["separable"] = r1
                matching_hints["separable_Integral"] = r1

            ## First order equation with homogeneous coefficients:
            # dy/dx == F(y/x) or dy/dx == F(x/y)
            ordera = homogeneous_order(r[d], x, y)
            if ordera is not None:
                orderb = homogeneous_order(r[e], x, y)
                if ordera == orderb:
                    # u1=y/x and u2=x/y
                    u1 = Dummy('u1')
                    u2 = Dummy('u2')
                    s = "1st_homogeneous_coeff_subs"
                    s1 = s + "_dep_div_indep"
                    s2 = s + "_indep_div_dep"
                    if simplify((r[d] + u1*r[e]).subs({x: 1, y: u1})) != 0:
                        matching_hints[s1] = r
                        matching_hints[s1 + "_Integral"] = r
                    if simplify((r[e] + u2*r[d]).subs({x: u2, y: 1})) != 0:
                        matching_hints[s2] = r
                        matching_hints[s2 + "_Integral"] = r
                    if s1 in matching_hints and s2 in matching_hints:
                        matching_hints["1st_homogeneous_coeff_best"] = r

            ## Linear coefficients of the form
            # y'+ F((a*x + b*y + c)/(a'*x + b'y + c')) = 0
            # that can be reduced to homogeneous form.
            F = num/den
            params = _linear_coeff_match(F, func)
            if params:
                xarg, yarg = params
                u = Dummy('u')
                t = Dummy('t')
                # Dummy substitution for df and f(x).
                dummy_eq = reduced_eq.subs(((df, t), (f(x), u)))
                reps = ((x, x + xarg), (u, u + yarg), (t, df), (u, f(x)))
                dummy_eq = simplify(dummy_eq.subs(reps))
                # get the re-cast values for e and d
                r2 = collect(expand(dummy_eq), [df, f(x)]).match(e*df + d)
                if r2:
                    orderd = homogeneous_order(r2[d], x, f(x))
                    if orderd is not None:
                        ordere = homogeneous_order(r2[e], x, f(x))
                        if orderd == ordere:
                            # Match arguments are passed in such a way that it
                            # is coherent with the already existing homogeneous
                            # functions.
                            r2[d] = r2[d].subs(f(x), y)
                            r2[e] = r2[e].subs(f(x), y)
                            r2.update({'xarg': xarg, 'yarg': yarg,
                                'd': d, 'e': e, 'y': y})
                            matching_hints["linear_coefficients"] = r2
                            matching_hints["linear_coefficients_Integral"] = r2

            ## Equation of the form y' + (y/x)*H(x^n*y) = 0
            # that can be reduced to separable form

            factor = simplify(x/f(x)*num/den)

            # Try representing factor in terms of x^n*y
            # where n is lowest power of x in factor;
            # first remove terms like sqrt(2)*3 from factor.atoms(Mul)
            u = None
            for mul in ordered(factor.atoms(Mul)):
                if mul.has(x):
                    _, u = mul.as_independent(x, f(x))
                    break
            if u and u.has(f(x)):
                h = x**(degree(Poly(u.subs(f(x), y), gen=x)))*f(x)
                p = Wild('p')
                if (u/h == 1) or ((u/h).simplify().match(x**p)):
                    t = Dummy('t')
                    r2 = {'t': t}
                    xpart, ypart = u.as_independent(f(x))
                    test = factor.subs(((u, t), (1/u, 1/t)))
                    free = test.free_symbols
                    if len(free) == 1 and free.pop() == t:
                        r2.update({'power': xpart.as_base_exp()[1], 'u': test})
                        matching_hints["separable_reduced"] = r2
                        matching_hints["separable_reduced_Integral"] = r2

        ## Almost-linear equation of the form f(x)*g(y)*y' + k(x)*l(y) + m(x) = 0
        r = collect(eq, [df, f(x)]).match(e*df + d)
        if r:
            r2 = r.copy()
            r2[c] = S.Zero
            if r2[d].is_Add:
                # Separate the terms having f(x) to r[d] and
                # remaining to r[c]
                no_f, r2[d] = r2[d].as_independent(f(x))
                r2[c] += no_f
            factor = simplify(r2[d].diff(f(x))/r[e])
            if factor and not factor.has(f(x)):
                r2[d] = factor_terms(r2[d])
                u = r2[d].as_independent(f(x), as_Add=False)[1]
                r2.update({'a': e, 'b': d, 'c': c, 'u': u})
                r2[d] /= u
                r2[e] /= u.diff(f(x))
                matching_hints["almost_linear"] = r2
                matching_hints["almost_linear_Integral"] = r2


    elif order == 2:
        # Liouville ODE in the form
        # f(x).diff(x, 2) + g(f(x))*(f(x).diff(x))**2 + h(x)*f(x).diff(x)
        # See Goldstein and Braun, "Advanced Methods for the Solution of
        # Differential Equations", pg. 98

        s = d*f(x).diff(x, 2) + e*df**2 + k*df
        r = reduced_eq.match(s)
        if r and r[d] != 0:
            y = Dummy('y')
            g = simplify(r[e]/r[d]).subs(f(x), y)
            h = simplify(r[k]/r[d])
            if h.has(f(x)) or g.has(x):
                pass
            else:
                r = {'g': g, 'h': h, 'y': y}
                matching_hints["Liouville"] = r
                matching_hints["Liouville_Integral"] = r

        # Homogeneous second order differential equation of the form
        # a3*f(x).diff(x, 2) + b3*f(x).diff(x) + c3, where
        # for simplicity, a3, b3 and c3 are assumed to be polynomials.
        # It has a definite power series solution at point x0 if, b3/a3 and c3/a3
        # are analytic at x0.
        deq = a3*(f(x).diff(x, 2)) + b3*df + c3*f(x)
        r = collect(reduced_eq,
            [f(x).diff(x, 2), f(x).diff(x), f(x)]).match(deq)
        ordinary = False
        if r and r[a3] != 0:
            if all([r[key].is_polynomial() for key in r]):
                p = cancel(r[b3]/r[a3])  # Used below
                q = cancel(r[c3]/r[a3])  # Used below
                point = kwargs.get('x0', 0)
                check = p.subs(x, point)
                if not check.has(oo) and not check.has(NaN) and \
                    not check.has(zoo) and not check.has(-oo):
                    check = q.subs(x, point)
                    if not check.has(oo) and not check.has(NaN) and \
                        not check.has(zoo) and not check.has(-oo):
                        ordinary = True
                        r.update({'a3': a3, 'b3': b3, 'c3': c3, 'x0': point, 'terms': terms})
                        matching_hints["2nd_power_series_ordinary"] = r

                # Checking if the differential equation has a regular singular point
                # at x0. It has a regular singular point at x0, if (b3/a3)*(x - x0)
                # and (c3/a3)*((x - x0)**2) are analytic at x0.
                if not ordinary:
                    p = cancel((x - point)*p)
                    check = p.subs(x, point)
                    if not check.has(oo) and not check.has(NaN) and \
                        not check.has(zoo) and not check.has(-oo):
                        q = cancel(((x - point)**2)*q)
                        check = q.subs(x, point)
                        if not check.has(oo) and not check.has(NaN) and \
                            not check.has(zoo) and not check.has(-oo):
                            coeff_dict = {'p': p, 'q': q, 'x0': point, 'terms': terms}
                            matching_hints["2nd_power_series_regular"] = coeff_dict


    if order > 0:
        # nth order linear ODE
        # a_n(x)y^(n) + ... + a_1(x)y' + a_0(x)y = F(x) = b

        r = _nth_linear_match(reduced_eq, func, order)

        # Constant coefficient case (a_i is constant for all i)
        if r and not any(r[i].has(x) for i in r if i >= 0):
            # Inhomogeneous case: F(x) is not identically 0
            if r[-1]:
                undetcoeff = _undetermined_coefficients_match(r[-1], x)
                s = "nth_linear_constant_coeff_variation_of_parameters"
                matching_hints[s] = r
                matching_hints[s + "_Integral"] = r
                if undetcoeff['test']:
                    r['trialset'] = undetcoeff['trialset']
                    matching_hints[
                        "nth_linear_constant_coeff_undetermined_coefficients"
                            ] = r

            # Homogeneous case: F(x) is identically 0
            else:
                matching_hints["nth_linear_constant_coeff_homogeneous"] = r

        # nth order Euler equation a_n*x**n*y^(n) + ... + a_1*x*y' + a_0*y = F(x)
        #In case of Homogeneous euler equation F(x) = 0
        def _test_term(coeff, order):
            r"""
            Linear Euler ODEs have the form  K*x**order*diff(y(x),x,order) = F(x),
            where K is independent of x and y(x), order>= 0.
            So we need to check that for each term, coeff == K*x**order from
            some K.  We have a few cases, since coeff may have several
            different types.
            """
            if order < 0:
                raise ValueError("order should be greater than 0")
            if coeff == 0:
                return True
            if order == 0:
                if x in coeff.free_symbols:
                    return False
                return True
            if coeff.is_Mul:
                if coeff.has(f(x)):
                    return False
                return x**order in coeff.args
            elif coeff.is_Pow:
                return coeff.as_base_exp() == (x, order)
            elif order == 1:
                return x == coeff
            return False
        if r and not any(not _test_term(r[i], i) for i in r if i >= 0):
            if not r[-1]:
                matching_hints["nth_linear_euler_eq_homogeneous"] = r
            else:
                matching_hints["nth_linear_euler_eq_nonhomogeneous_variation_of_parameters"] = r
                matching_hints["nth_linear_euler_eq_nonhomogeneous_variation_of_parameters_Integral"] = r
                e, re = posify(r[-1].subs(x, exp(x)))
                undetcoeff = _undetermined_coefficients_match(e.subs(re), x)
                if undetcoeff['test']:
                    r['trialset'] = undetcoeff['trialset']
                    matching_hints["nth_linear_euler_eq_nonhomogeneous_undetermined_coefficients"] = r


    # Order keys based on allhints.
    retlist = [i for i in allhints if i in matching_hints]

    if dict:
        # Dictionaries are ordered arbitrarily, so make note of which
        # hint would come first for dsolve().  Use an ordered dict in Py 3.
        matching_hints["default"] = retlist[0] if retlist else None
        matching_hints["ordered_hints"] = tuple(retlist)
        return matching_hints
    else:
        return tuple(retlist)

def classify_sysode(eq, funcs=None, **kwargs):
    r"""
    Returns a dictionary of parameter names and values that define the system
    of ordinary differential equations in ``eq``.
    The parameters are further used in
    :py:meth:`~sympy.solvers.ode.dsolve` for solving that system.

    The parameter names and values are:

    'is_linear' (boolean), which tells whether the given system is linear.
    Note that "linear" here refers to the operator: terms such as ``x*diff(x,t)`` are
    nonlinear, whereas terms like ``sin(t)*diff(x,t)`` are still linear operators.

    'func' (list) contains the :py:class:`~sympy.core.function.Function`s that
    appear with a derivative in the ODE, i.e. those that we are trying to solve
    the ODE for.

    'order' (dict) with the maximum derivative for each element of the 'func'
    parameter.

    'func_coeff' (dict) with the coefficient for each triple ``(equation number,
    function, order)```. The coefficients are those subexpressions that do not
    appear in 'func', and hence can be considered constant for purposes of ODE
    solving.

    'eq' (list) with the equations from ``eq``, sympified and transformed into
    expressions (we are solving for these expressions to be zero).

    'no_of_equations' (int) is the number of equations (same as ``len(eq)``).

    'type_of_equation' (string) is an internal classification of the type of
    ODE.

    References
    ==========
    -http://eqworld.ipmnet.ru/en/solutions/sysode/sode-toc1.htm
    -A. D. Polyanin and A. V. Manzhirov, Handbook of Mathematics for Engineers and Scientists

    Examples
    ========

    >>> from sympy import Function, Eq, symbols, diff
    >>> from sympy.solvers.ode import classify_sysode
    >>> from sympy.abc import t
    >>> f, x, y = symbols('f, x, y', function=True)
    >>> k, l, m, n = symbols('k, l, m, n', Integer=True)
    >>> x1 = diff(x(t), t) ; y1 = diff(y(t), t)
    >>> x2 = diff(x(t), t, t) ; y2 = diff(y(t), t, t)
    >>> eq = (Eq(5*x1, 12*x(t) - 6*y(t)), Eq(2*y1, 11*x(t) + 3*y(t)))
    >>> classify_sysode(eq)
    {'eq': [-12*x(t) + 6*y(t) + 5*Derivative(x(t), t), -11*x(t) - 3*y(t) + 2*Derivative(y(t), t)],
    'func': [x(t), y(t)], 'func_coeff': {(0, x(t), 0): -12, (0, x(t), 1): 5, (0, y(t), 0): 6,
    (0, y(t), 1): 0, (1, x(t), 0): -11, (1, x(t), 1): 0, (1, y(t), 0): -3, (1, y(t), 1): 2},
    'is_linear': True, 'no_of_equation': 2, 'order': {x(t): 1, y(t): 1}, 'type_of_equation': 'type1'}
    >>> eq = (Eq(diff(x(t),t), 5*t*x(t) + t**2*y(t)), Eq(diff(y(t),t), -t**2*x(t) + 5*t*y(t)))
    >>> classify_sysode(eq)
    {'eq': [-t**2*y(t) - 5*t*x(t) + Derivative(x(t), t), t**2*x(t) - 5*t*y(t) + Derivative(y(t), t)],
    'func': [x(t), y(t)], 'func_coeff': {(0, x(t), 0): -5*t, (0, x(t), 1): 1, (0, y(t), 0): -t**2,
    (0, y(t), 1): 0, (1, x(t), 0): t**2, (1, x(t), 1): 0, (1, y(t), 0): -5*t, (1, y(t), 1): 1},
    'is_linear': True, 'no_of_equation': 2, 'order': {x(t): 1, y(t): 1}, 'type_of_equation': 'type4'}

    """

    # Sympify equations and convert iterables of equations into
    # a list of equations
    def _sympify(eq):
        return list(map(sympify, eq if iterable(eq) else [eq]))

    eq, funcs = (_sympify(w) for w in [eq, funcs])
    for i, fi in enumerate(eq):
        if isinstance(fi, Equality):
            eq[i] = fi.lhs - fi.rhs
    matching_hints = {"no_of_equation":i+1}
    matching_hints['eq'] = eq
    if i==0:
        raise ValueError("classify_sysode() works for systems of ODEs. "
        "For scalar ODEs, classify_ode should be used")
    t = list(list(eq[0].atoms(Derivative))[0].atoms(Symbol))[0]

    # find all the functions if not given
    order = dict()
    if funcs==[None]:
        funcs = []
        for eqs in eq:
            derivs = eqs.atoms(Derivative)
            func = set().union(*[d.atoms(AppliedUndef) for d in derivs])
            for func_ in  func:
                order[func_] = 0
                funcs.append(func_)
    funcs = list(set(funcs))
    if len(funcs) < len(eq):
        raise ValueError("Number of functions given is less than number of equations %s" % funcs)
    func_dict = dict()
    for func in funcs:
        if not order[func]:
            max_order = 0
            for i, eqs_ in enumerate(eq):
                order_ = ode_order(eqs_,func)
                if max_order < order_:
                    max_order = order_
                    eq_no = i
        if eq_no in func_dict:
            list_func = []
            list_func.append(func_dict[eq_no])
            list_func.append(func)
            func_dict[eq_no] = list_func
        else:
            func_dict[eq_no] = func
        order[func] = max_order
    funcs = [func_dict[i] for i in range(len(func_dict))]
    matching_hints['func'] = funcs
    for func in funcs:
        if isinstance(func, list):
            for func_elem in func:
                if len(func_elem.args) != 1:
                    raise ValueError("dsolve() and classify_sysode() work with "
                    "functions of one variable only, not %s" % func)
        else:
            if func and len(func.args) != 1:
                raise ValueError("dsolve() and classify_sysode() work with "
                "functions of one variable only, not %s" % func)

    # find the order of all equation in system of odes
    matching_hints["order"] = order

    # find coefficients of terms f(t), diff(f(t),t) and higher derivatives
    # and similarly for other functions g(t), diff(g(t),t) in all equations.
    # Here j denotes the equation number, funcs[l] denotes the function about
    # which we are talking about and k denotes the order of function funcs[l]
    # whose coefficient we are calculating.
    def linearity_check(eqs, j, func, is_linear_):
        for k in range(order[func]+1):
            func_coef[j,func,k] = collect(eqs.expand(),[diff(func,t,k)]).coeff(diff(func,t,k))
            if is_linear_ == True:
                if func_coef[j,func,k]==0:
                    if k==0:
                        coef = eqs.as_independent(func)[1]
                        for xr in range(1, ode_order(eqs,func)+1):
                            coef -= eqs.as_independent(diff(func,t,xr))[1]
                        if coef != 0:
                            is_linear_ = False
                    else:
                        if eqs.as_independent(diff(func,t,k))[1]:
                            is_linear_ = False
                else:
                    for func_ in funcs:
                        if isinstance(func_, list):
                            for elem_func_ in func_:
                                dep = func_coef[j,func,k].as_independent(elem_func_)[1]
                                if dep!=1 and dep!=0:
                                    is_linear_ = False
                        else:
                            dep = func_coef[j,func,k].as_independent(func_)[1]
                            if dep!=1 and dep!=0:
                                is_linear_ = False
        return is_linear_

    func_coef = {}
    is_linear = True
    for j, eqs in enumerate(eq):
        for func in funcs:
            if isinstance(func, list):
                for func_elem in func:
                    is_linear = linearity_check(eqs, j, func_elem, is_linear)
            else:
                is_linear = linearity_check(eqs, j, func, is_linear)
    matching_hints['func_coeff'] = func_coef
    matching_hints['is_linear'] = is_linear

    if len(set(order.values()))==1:
        order_eq = list(matching_hints['order'].values())[0]
        if matching_hints['is_linear'] == True:
            if matching_hints['no_of_equation'] == 2:
                if order_eq == 1:
                    type_of_equation = check_linear_2eq_order1(eq, funcs, func_coef)
                elif order_eq == 2:
                    type_of_equation = check_linear_2eq_order2(eq, funcs, func_coef)
                else:
                    type_of_equation = None

            elif matching_hints['no_of_equation'] == 3:
                if order_eq == 1:
                    type_of_equation = check_linear_3eq_order1(eq, funcs, func_coef)
                    if type_of_equation==None:
                        type_of_equation = check_linear_neq_order1(eq, funcs, func_coef)
                else:
                    type_of_equation = None
            else:
                if order_eq == 1:
                    type_of_equation = check_linear_neq_order1(eq, funcs, func_coef)
                else:
                    type_of_equation = None
        else:
            if matching_hints['no_of_equation'] == 2:
                if order_eq == 1:
                    type_of_equation = check_nonlinear_2eq_order1(eq, funcs, func_coef)
                else:
                    type_of_equation = None
            elif matching_hints['no_of_equation'] == 3:
                if order_eq == 1:
                    type_of_equation = check_nonlinear_3eq_order1(eq, funcs, func_coef)
                else:
                    type_of_equation = None
            else:
                type_of_equation = None
    else:
        type_of_equation = None

    matching_hints['type_of_equation'] = type_of_equation

    return matching_hints


def check_linear_2eq_order1(eq, func, func_coef):
    x = func[0].func
    y = func[1].func
    fc = func_coef
    t = list(list(eq[0].atoms(Derivative))[0].atoms(Symbol))[0]
    r = dict()
    # for equations Eq(a1*diff(x(t),t), b1*x(t) + c1*y(t) + d1)
    # and Eq(a2*diff(y(t),t), b2*x(t) + c2*y(t) + d2)
    r['a1'] = fc[0,x(t),1] ; r['a2'] = fc[1,y(t),1]
    r['b1'] = -fc[0,x(t),0]/fc[0,x(t),1] ; r['b2'] = -fc[1,x(t),0]/fc[1,y(t),1]
    r['c1'] = -fc[0,y(t),0]/fc[0,x(t),1] ; r['c2'] = -fc[1,y(t),0]/fc[1,y(t),1]
    forcing = [S(0),S(0)]
    for i in range(2):
        for j in Add.make_args(eq[i]):
            if not j.has(x(t), y(t)):
                forcing[i] += j
    if not (forcing[0].has(t) or forcing[1].has(t)):
        # We can handle homogeneous case and simple constant forcings
        r['d1'] = forcing[0]
        r['d2'] = forcing[1]
    else:
        # Issue #9244: nonhomogeneous linear systems are not supported
        return None

    # Conditions to check for type 6 whose equations are Eq(diff(x(t),t), f(t)*x(t) + g(t)*y(t)) and
    # Eq(diff(y(t),t), a*[f(t) + a*h(t)]x(t) + a*[g(t) - h(t)]*y(t))
    p = 0
    q = 0
    p1 = cancel(r['b2']/(cancel(r['b2']/r['c2']).as_numer_denom()[0]))
    p2 = cancel(r['b1']/(cancel(r['b1']/r['c1']).as_numer_denom()[0]))
    for n, i in enumerate([p1, p2]):
        for j in Mul.make_args(collect_const(i)):
            if not j.has(t):
                q = j
            if q and n==0:
                if ((r['b2']/j - r['b1'])/(r['c1'] - r['c2']/j)) == j:
                    p = 1
            elif q and n==1:
                if ((r['b1']/j - r['b2'])/(r['c2'] - r['c1']/j)) == j:
                    p = 2
    # End of condition for type 6

    if r['d1']!=0 or r['d2']!=0:
        if not r['d1'].has(t) and not r['d2'].has(t):
            if all(not r[k].has(t) for k in 'a1 a2 b1 b2 c1 c2'.split()):
                # Equations for type 2 are Eq(a1*diff(x(t),t),b1*x(t)+c1*y(t)+d1) and Eq(a2*diff(y(t),t),b2*x(t)+c2*y(t)+d2)
                return "type2"
        else:
            return None
    else:
        if all(not r[k].has(t) for k in 'a1 a2 b1 b2 c1 c2'.split()):
             # Equations for type 1 are Eq(a1*diff(x(t),t),b1*x(t)+c1*y(t)) and Eq(a2*diff(y(t),t),b2*x(t)+c2*y(t))
            return "type1"
        else:
            r['b1'] = r['b1']/r['a1'] ; r['b2'] = r['b2']/r['a2']
            r['c1'] = r['c1']/r['a1'] ; r['c2'] = r['c2']/r['a2']
            if (r['b1'] == r['c2']) and (r['c1'] == r['b2']):
                # Equation for type 3 are Eq(diff(x(t),t), f(t)*x(t) + g(t)*y(t)) and Eq(diff(y(t),t), g(t)*x(t) + f(t)*y(t))
                return "type3"
            elif (r['b1'] == r['c2']) and (r['c1'] == -r['b2']) or (r['b1'] == -r['c2']) and (r['c1'] == r['b2']):
                # Equation for type 4 are Eq(diff(x(t),t), f(t)*x(t) + g(t)*y(t)) and Eq(diff(y(t),t), -g(t)*x(t) + f(t)*y(t))
                return "type4"
            elif (not cancel(r['b2']/r['c1']).has(t) and not cancel((r['c2']-r['b1'])/r['c1']).has(t)) \
            or (not cancel(r['b1']/r['c2']).has(t) and not cancel((r['c1']-r['b2'])/r['c2']).has(t)):
                # Equations for type 5 are Eq(diff(x(t),t), f(t)*x(t) + g(t)*y(t)) and Eq(diff(y(t),t), a*g(t)*x(t) + [f(t) + b*g(t)]*y(t)
                return "type5"
            elif p:
                return "type6"
            else:
                # Equations for type 7 are Eq(diff(x(t),t), f(t)*x(t) + g(t)*y(t)) and Eq(diff(y(t),t), h(t)*x(t) + p(t)*y(t))
                return "type7"

def check_linear_2eq_order2(eq, func, func_coef):
    x = func[0].func
    y = func[1].func
    fc = func_coef
    t = list(list(eq[0].atoms(Derivative))[0].atoms(Symbol))[0]
    r = dict()
    a = Wild('a', exclude=[1/t])
    b = Wild('b', exclude=[1/t**2])
    u = Wild('u', exclude=[t, t**2])
    v = Wild('v', exclude=[t, t**2])
    w = Wild('w', exclude=[t, t**2])
    p = Wild('p', exclude=[t, t**2])
    r['a1'] = fc[0,x(t),2] ; r['a2'] = fc[1,y(t),2]
    r['b1'] = fc[0,x(t),1] ; r['b2'] = fc[1,x(t),1]
    r['c1'] = fc[0,y(t),1] ; r['c2'] = fc[1,y(t),1]
    r['d1'] = fc[0,x(t),0] ; r['d2'] = fc[1,x(t),0]
    r['e1'] = fc[0,y(t),0] ; r['e2'] = fc[1,y(t),0]
    const = [S(0), S(0)]
    for i in range(2):
        for j in Add.make_args(eq[i]):
            if not (j.has(x(t)) or j.has(y(t))):
                const[i] += j
    r['f1'] = const[0]
    r['f2'] = const[1]
    if r['f1']!=0 or r['f2']!=0:
        if all(not r[k].has(t) for k in 'a1 a2 d1 d2 e1 e2 f1 f2'.split()) \
        and r['b1']==r['c1']==r['b2']==r['c2']==0:
            return "type2"

        elif all(not r[k].has(t) for k in 'a1 a2 b1 b2 c1 c2 d1 d2 e1 e1'.split()):
            p = [S(0), S(0)] ; q = [S(0), S(0)]
            for n, e in enumerate([r['f1'], r['f2']]):
                if e.has(t):
                    tpart = e.as_independent(t, Mul)[1]
                    for i in Mul.make_args(tpart):
                        if i.has(exp):
                            b, e = i.as_base_exp()
                            co = e.coeff(t)
                            if co and not co.has(t) and co.has(I):
                                p[n] = 1
                            else:
                                q[n] = 1
                        else:
                            q[n] = 1
                else:
                    q[n] = 1

            if p[0]==1 and p[1]==1 and q[0]==0 and q[1]==0:
                    return "type4"
            else:
                return None
        else:
            return None
    else:
        if r['b1']==r['b2']==r['c1']==r['c2']==0 and all(not r[k].has(t) \
        for k in 'a1 a2 d1 d2 e1 e2'.split()):
            return "type1"

        elif r['b1']==r['e1']==r['c2']==r['d2']==0 and all(not r[k].has(t) \
        for k in 'a1 a2 b2 c1 d1 e2'.split()) and r['c1'] == -r['b2'] and \
        r['d1'] == r['e2']:
            return "type3"

        elif cancel(-r['b2']/r['d2'])==t and cancel(-r['c1']/r['e1'])==t and not \
        (r['d2']/r['a2']).has(t) and not (r['e1']/r['a1']).has(t) and \
        r['b1']==r['d1']==r['c2']==r['e2']==0:
            return "type5"

        elif ((r['a1']/r['d1']).expand()).match((p*(u*t**2+v*t+w)**2).expand()) and not \
        (cancel(r['a1']*r['d2']/(r['a2']*r['d1']))).has(t) and not (r['d1']/r['e1']).has(t) and not \
        (r['d2']/r['e2']).has(t) and r['b1'] == r['b2'] == r['c1'] == r['c2'] == 0:
            return "type10"

        elif not cancel(r['d1']/r['e1']).has(t) and not cancel(r['d2']/r['e2']).has(t) and not \
        cancel(r['d1']*r['a2']/(r['d2']*r['a1'])).has(t) and r['b1']==r['b2']==r['c1']==r['c2']==0:
            return "type6"

        elif not cancel(r['b1']/r['c1']).has(t) and not cancel(r['b2']/r['c2']).has(t) and not \
        cancel(r['b1']*r['a2']/(r['b2']*r['a1'])).has(t) and r['d1']==r['d2']==r['e1']==r['e2']==0:
            return "type7"

        elif cancel(-r['b2']/r['d2'])==t and cancel(-r['c1']/r['e1'])==t and not \
        cancel(r['e1']*r['a2']/(r['d2']*r['a1'])).has(t) and r['e1'].has(t) \
        and r['b1']==r['d1']==r['c2']==r['e2']==0:
            return "type8"

        elif (r['b1']/r['a1']).match(a/t) and (r['b2']/r['a2']).match(a/t) and not \
        (r['b1']/r['c1']).has(t) and not (r['b2']/r['c2']).has(t) and \
        (r['d1']/r['a1']).match(b/t**2) and (r['d2']/r['a2']).match(b/t**2) \
        and not (r['d1']/r['e1']).has(t) and not (r['d2']/r['e2']).has(t):
            return "type9"

        elif -r['b1']/r['d1']==-r['c1']/r['e1']==-r['b2']/r['d2']==-r['c2']/r['e2']==t:
            return "type11"

        else:
            return None

def check_linear_3eq_order1(eq, func, func_coef):
    x = func[0].func
    y = func[1].func
    z = func[2].func
    fc = func_coef
    t = list(list(eq[0].atoms(Derivative))[0].atoms(Symbol))[0]
    r = dict()
    r['a1'] = fc[0,x(t),1]; r['a2'] = fc[1,y(t),1]; r['a3'] = fc[2,z(t),1]
    r['b1'] = fc[0,x(t),0]; r['b2'] = fc[1,x(t),0]; r['b3'] = fc[2,x(t),0]
    r['c1'] = fc[0,y(t),0]; r['c2'] = fc[1,y(t),0]; r['c3'] = fc[2,y(t),0]
    r['d1'] = fc[0,z(t),0]; r['d2'] = fc[1,z(t),0]; r['d3'] = fc[2,z(t),0]
    forcing = [S(0), S(0), S(0)]
    for i in range(3):
        for j in Add.make_args(eq[i]):
            if not j.has(x(t), y(t), z(t)):
                forcing[i] += j
    if forcing[0].has(t) or forcing[1].has(t) or forcing[2].has(t):
        # We can handle homogeneous case and simple constant forcings.
        # Issue #9244: nonhomogeneous linear systems are not supported
        return None

    if all(not r[k].has(t) for k in 'a1 a2 a3 b1 b2 b3 c1 c2 c3 d1 d2 d3'.split()):
        if r['c1']==r['d1']==r['d2']==0:
            return 'type1'
        elif r['c1'] == -r['b2'] and r['d1'] == -r['b3'] and r['d2'] == -r['c3'] \
        and r['b1'] == r['c2'] == r['d3'] == 0:
            return 'type2'
        elif r['b1'] == r['c2'] == r['d3'] == 0 and r['c1']/r['a1'] == -r['d1']/r['a1'] \
        and r['d2']/r['a2'] == -r['b2']/r['a2'] and r['b3']/r['a3'] == -r['c3']/r['a3']:
            return 'type3'
        else:
            return None
    else:
        for k1 in 'c1 d1 b2 d2 b3 c3'.split():
            if r[k1] == 0:
                continue
            else:
                if all(not cancel(r[k1]/r[k]).has(t) for k in 'd1 b2 d2 b3 c3'.split() if r[k]!=0) \
                and all(not cancel(r[k1]/(r['b1'] - r[k])).has(t) for k in 'b1 c2 d3'.split() if r['b1']!=r[k]):
                    return 'type4'
                else:
                    break
    return None

def check_linear_neq_order1(eq, func, func_coef):
    x = func[0].func
    y = func[1].func
    z = func[2].func
    fc = func_coef
    t = list(list(eq[0].atoms(Derivative))[0].atoms(Symbol))[0]
    r = dict()
    n = len(eq)
    for i in range(n):
        for j in range(n):
            if (fc[i,func[j],0]/fc[i,func[i],1]).has(t):
                return None
    if len(eq)==3:
        return 'type6'
    return 'type1'

def check_nonlinear_2eq_order1(eq, func, func_coef):
    t = list(list(eq[0].atoms(Derivative))[0].atoms(Symbol))[0]
    f = Wild('f')
    g = Wild('g')
    u, v = symbols('u, v', cls=Dummy)
    def check_type(x, y):
        r1 = eq[0].match(t*diff(x(t),t) - x(t) + f)
        r2 = eq[1].match(t*diff(y(t),t) - y(t) + g)
        if not (r1 and r2):
            r1 = eq[0].match(diff(x(t),t) - x(t)/t + f/t)
            r2 = eq[1].match(diff(y(t),t) - y(t)/t + g/t)
        if not (r1 and r2):
            r1 = (-eq[0]).match(t*diff(x(t),t) - x(t) + f)
            r2 = (-eq[1]).match(t*diff(y(t),t) - y(t) + g)
        if not (r1 and r2):
            r1 = (-eq[0]).match(diff(x(t),t) - x(t)/t + f/t)
            r2 = (-eq[1]).match(diff(y(t),t) - y(t)/t + g/t)
        if r1 and r2 and not (r1[f].subs(diff(x(t),t),u).subs(diff(y(t),t),v).has(t) \
        or r2[g].subs(diff(x(t),t),u).subs(diff(y(t),t),v).has(t)):
            return 'type5'
        else:
            return None
    for func_ in func:
        if isinstance(func_, list):
            x = func[0][0].func
            y = func[0][1].func
            eq_type = check_type(x, y)
            if not eq_type:
                eq_type = check_type(y, x)
            return eq_type
    x = func[0].func
    y = func[1].func
    fc = func_coef
    n = Wild('n', exclude=[x(t),y(t)])
    f1 = Wild('f1', exclude=[v,t])
    f2 = Wild('f2', exclude=[v,t])
    g1 = Wild('g1', exclude=[u,t])
    g2 = Wild('g2', exclude=[u,t])
    for i in range(2):
        eqs = 0
        for terms in Add.make_args(eq[i]):
            eqs += terms/fc[i,func[i],1]
        eq[i] = eqs
    r = eq[0].match(diff(x(t),t) - x(t)**n*f)
    if r:
        g = (diff(y(t),t) - eq[1])/r[f]
    if r and not (g.has(x(t)) or g.subs(y(t),v).has(t) or r[f].subs(x(t),u).subs(y(t),v).has(t)):
        return 'type1'
    r = eq[0].match(diff(x(t),t) - exp(n*x(t))*f)
    if r:
        g = (diff(y(t),t) - eq[1])/r[f]
    if r and not (g.has(x(t)) or g.subs(y(t),v).has(t) or r[f].subs(x(t),u).subs(y(t),v).has(t)):
        return 'type2'
    g = Wild('g')
    r1 = eq[0].match(diff(x(t),t) - f)
    r2 = eq[1].match(diff(y(t),t) - g)
    if r1 and r2 and not (r1[f].subs(x(t),u).subs(y(t),v).has(t) or \
    r2[g].subs(x(t),u).subs(y(t),v).has(t)):
        return 'type3'
    r1 = eq[0].match(diff(x(t),t) - f)
    r2 = eq[1].match(diff(y(t),t) - g)
    num, denum = ((r1[f].subs(x(t),u).subs(y(t),v))/(r2[g].subs(x(t),u).subs(y(t),v))).as_numer_denom()
    R1 = num.match(f1*g1)
    R2 = denum.match(f2*g2)
    phi = (r1[f].subs(x(t),u).subs(y(t),v))/num
    if R1 and R2:
        return 'type4'
    return None


def check_nonlinear_2eq_order2(eq, func, func_coef):
    return None

def check_nonlinear_3eq_order1(eq, func, func_coef):
    x = func[0].func
    y = func[1].func
    z = func[2].func
    fc = func_coef
    t = list(list(eq[0].atoms(Derivative))[0].atoms(Symbol))[0]
    u, v, w = symbols('u, v, w', cls=Dummy)
    a = Wild('a', exclude=[x(t), y(t), z(t), t])
    b = Wild('b', exclude=[x(t), y(t), z(t), t])
    c = Wild('c', exclude=[x(t), y(t), z(t), t])
    f = Wild('f')
    F1 = Wild('F1')
    F2 = Wild('F2')
    F3 = Wild('F3')
    for i in range(3):
        eqs = 0
        for terms in Add.make_args(eq[i]):
            eqs += terms/fc[i,func[i],1]
        eq[i] = eqs
    r1 = eq[0].match(diff(x(t),t) - a*y(t)*z(t))
    r2 = eq[1].match(diff(y(t),t) - b*z(t)*x(t))
    r3 = eq[2].match(diff(z(t),t) - c*x(t)*y(t))
    if r1 and r2 and r3:
        num1, den1 = r1[a].as_numer_denom()
        num2, den2 = r2[b].as_numer_denom()
        num3, den3 = r3[c].as_numer_denom()
        if solve([num1*u-den1*(v-w), num2*v-den2*(w-u), num3*w-den3*(u-v)],[u, v]):
            return 'type1'
    r = eq[0].match(diff(x(t),t) - y(t)*z(t)*f)
    if r:
        r1 = collect_const(r[f]).match(a*f)
        r2 = ((diff(y(t),t) - eq[1])/r1[f]).match(b*z(t)*x(t))
        r3 = ((diff(z(t),t) - eq[2])/r1[f]).match(c*x(t)*y(t))
    if r1 and r2 and r3:
        num1, den1 = r1[a].as_numer_denom()
        num2, den2 = r2[b].as_numer_denom()
        num3, den3 = r3[c].as_numer_denom()
        if solve([num1*u-den1*(v-w), num2*v-den2*(w-u), num3*w-den3*(u-v)],[u, v]):
            return 'type2'
    r = eq[0].match(diff(x(t),t) - (F2-F3))
    if r:
        r1 = collect_const(r[F2]).match(c*F2)
        r1.update(collect_const(r[F3]).match(b*F3))
        if r1:
            if eq[1].has(r1[F2]) and not eq[1].has(r1[F3]):
                r1[F2], r1[F3] = r1[F3], r1[F2]
                r1[c], r1[b] = -r1[b], -r1[c]
            r2 = eq[1].match(diff(y(t),t) - a*r1[F3] + r1[c]*F1)
        if r2:
            r3 = (eq[2] == diff(z(t),t) - r1[b]*r2[F1] + r2[a]*r1[F2])
        if r1 and r2 and r3:
            return 'type3'
    r = eq[0].match(diff(x(t),t) - z(t)*F2 + y(t)*F3)
    if r:
        r1 = collect_const(r[F2]).match(c*F2)
        r1.update(collect_const(r[F3]).match(b*F3))
        if r1:
            if eq[1].has(r1[F2]) and not eq[1].has(r1[F3]):
                r1[F2], r1[F3] = r1[F3], r1[F2]
                r1[c], r1[b] = -r1[b], -r1[c]
            r2 = (diff(y(t),t) - eq[1]).match(a*x(t)*r1[F3] - r1[c]*z(t)*F1)
        if r2:
            r3 = (diff(z(t),t) - eq[2] == r1[b]*y(t)*r2[F1] - r2[a]*x(t)*r1[F2])
        if r1 and r2 and r3:
            return 'type4'
    r = (diff(x(t),t) - eq[0]).match(x(t)*(F2 - F3))
    if r:
        r1 = collect_const(r[F2]).match(c*F2)
        r1.update(collect_const(r[F3]).match(b*F3))
        if r1:
            if eq[1].has(r1[F2]) and not eq[1].has(r1[F3]):
                r1[F2], r1[F3] = r1[F3], r1[F2]
                r1[c], r1[b] = -r1[b], -r1[c]
            r2 = (diff(y(t),t) - eq[1]).match(y(t)*(a*r1[F3] - r1[c]*F1))
        if r2:
            r3 = (diff(z(t),t) - eq[2] == z(t)*(r1[b]*r2[F1] - r2[a]*r1[F2]))
        if r1 and r2 and r3:
            return 'type5'
    return None

def check_nonlinear_3eq_order2(eq, func, func_coef):
    return None


def checksysodesol(eqs, sols, func=None):
    r"""
    Substitutes corresponding ``sols`` for each functions into each ``eqs`` and
    checks that the result of substitutions for each equation is ``0``. The
    equations and solutions passed can be any iterable.

    This only works when each ``sols`` have one function only, like `x(t)` or `y(t)`.
    For each function, ``sols`` can have a single solution or a list of solutions.
    In most cases it will not be necessary to explicitly identify the function,
    but if the function cannot be inferred from the original equation it
    can be supplied through the ``func`` argument.

    When a sequence of equations is passed, the same sequence is used to return
    the result for each equation with each function substitued with corresponding
    solutions.

    It tries the following method to find zero equivalence for each equation:

    Substitute the solutions for functions, like `x(t)` and `y(t)` into the
    original equations containing those functions.
    This function returns a tuple.  The first item in the tuple is ``True`` if
    the substitution results for each equation is ``0``, and ``False`` otherwise.
    The second item in the tuple is what the substitution results in.  Each element
    of the ``list`` should always be ``0`` corresponding to each equation if the
    first item is ``True``. Note that sometimes this function may return ``False``,
    but with an expression that is identically equal to ``0``, instead of returning
    ``True``.  This is because :py:meth:`~sympy.simplify.simplify.simplify` cannot
    reduce the expression to ``0``.  If an expression returned by each function
    vanishes identically, then ``sols`` really is a solution to ``eqs``.

    If this function seems to hang, it is probably because of a difficult simplification.

    Examples
    ========

    >>> from sympy import Eq, diff, symbols, sin, cos, exp, sqrt, S
    >>> from sympy.solvers.ode import checksysodesol
    >>> C1, C2 = symbols('C1:3')
    >>> t = symbols('t')
    >>> x, y = symbols('x, y', function=True)
    >>> eq = (Eq(diff(x(t),t), x(t) + y(t) + 17), Eq(diff(y(t),t), -2*x(t) + y(t) + 12))
    >>> sol = [Eq(x(t), (C1*sin(sqrt(2)*t) + C2*cos(sqrt(2)*t))*exp(t) - S(5)/3),
    ... Eq(y(t), (sqrt(2)*C1*cos(sqrt(2)*t) - sqrt(2)*C2*sin(sqrt(2)*t))*exp(t) - S(46)/3)]
    >>> checksysodesol(eq, sol)
    (True, [0, 0])
    >>> eq = (Eq(diff(x(t),t),x(t)*y(t)**4), Eq(diff(y(t),t),y(t)**3))
    >>> sol = [Eq(x(t), C1*exp(-1/(4*(C2 + t)))), Eq(y(t), -sqrt(2)*sqrt(-1/(C2 + t))/2),
    ... Eq(x(t), C1*exp(-1/(4*(C2 + t)))), Eq(y(t), sqrt(2)*sqrt(-1/(C2 + t))/2)]
    >>> checksysodesol(eq, sol)
    (True, [0, 0])

    """
    def _sympify(eq):
        return list(map(sympify, eq if iterable(eq) else [eq]))
    eqs = _sympify(eqs)
    for i in range(len(eqs)):
        if isinstance(eqs[i], Equality):
            eqs[i] = eqs[i].lhs - eqs[i].rhs
    if func is None:
        funcs = []
        for eq in eqs:
            derivs = eq.atoms(Derivative)
            func = set().union(*[d.atoms(AppliedUndef) for d in derivs])
            for func_ in  func:
                funcs.append(func_)
        funcs = list(set(funcs))
    if not all(isinstance(func, AppliedUndef) and len(func.args) == 1 for func in funcs)\
    and len(set([func.args for func in funcs]))!=1:
        raise ValueError("func must be a function of one variable, not %s" % func)
    for sol in sols:
        if len(sol.atoms(AppliedUndef)) != 1:
            raise ValueError("solutions should have one function only")
    if len(funcs) != len(set([sol.lhs for sol in sols])):
        raise ValueError("number of solutions provided does not match the number of equations")
    t = funcs[0].args[0]
    dictsol = dict()
    for sol in sols:
        sol_func = list(sol.atoms(AppliedUndef))[0]
        if not (sol.lhs == sol_func and not sol.rhs.has(sol_func)) and not (\
        sol.rhs == sol_func and not sol.lhs.has(sol_func)):
            solved = solve(sol, sol_func)
            if not solved:
                raise NotImplementedError
            dictsol[sol_func] = solved
        if sol.lhs == sol_func:
            dictsol[sol_func] = sol.rhs
        if sol.rhs == sol_func:
            dictsol[sol_func] = sol.lhs
    checkeq = []
    for eq in eqs:
        for func in funcs:
            eq = sub_func_doit(eq, func, dictsol[func])
        ss = simplify(eq)
        if ss != 0:
            eq = ss.expand(force=True)
        else:
            eq = 0
        checkeq.append(eq)
    if len(set(checkeq)) == 1 and list(set(checkeq))[0] == 0:
        return (True, checkeq)
    else:
        return (False, checkeq)


@vectorize(0)
def odesimp(eq, func, order, constants, hint):
    r"""
    Simplifies ODEs, including trying to solve for ``func`` and running
    :py:meth:`~sympy.solvers.ode.constantsimp`.

    It may use knowledge of the type of solution that the hint returns to
    apply additional simplifications.

    It also attempts to integrate any :py:class:`~sympy.integrals.Integral`\s
    in the expression, if the hint is not an ``_Integral`` hint.

    This function should have no effect on expressions returned by
    :py:meth:`~sympy.solvers.ode.dsolve`, as
    :py:meth:`~sympy.solvers.ode.dsolve` already calls
    :py:meth:`~sympy.solvers.ode.odesimp`, but the individual hint functions
    do not call :py:meth:`~sympy.solvers.ode.odesimp` (because the
    :py:meth:`~sympy.solvers.ode.dsolve` wrapper does).  Therefore, this
    function is designed for mainly internal use.

    Examples
    ========

    >>> from sympy import sin, symbols, dsolve, pprint, Function
    >>> from sympy.solvers.ode import odesimp
    >>> x , u2, C1= symbols('x,u2,C1')
    >>> f = Function('f')

    >>> eq = dsolve(x*f(x).diff(x) - f(x) - x*sin(f(x)/x), f(x),
    ... hint='1st_homogeneous_coeff_subs_indep_div_dep_Integral',
    ... simplify=False)
    >>> pprint(eq, wrap_line=False)
                            x
                           ----
                           f(x)
                             /
                            |
                            |   /        1   \
                            |  -|u2 + -------|
                            |   |        /1 \|
                            |   |     sin|--||
                            |   \        \u2//
    log(f(x)) = log(C1) +   |  ---------------- d(u2)
                            |          2
                            |        u2
                            |
                           /

    >>> pprint(odesimp(eq, f(x), 1, set([C1]),
    ... hint='1st_homogeneous_coeff_subs_indep_div_dep'
    ... )) #doctest: +SKIP
        x
    --------- = C1
       /f(x)\
    tan|----|
       \2*x /

    """
    x = func.args[0]
    f = func.func
    C1 = get_numbered_constants(eq, num=1)

    # First, integrate if the hint allows it.
    eq = _handle_Integral(eq, func, order, hint)
    if hint.startswith("nth_linear_euler_eq_nonhomogeneous"):
        eq = simplify(eq)
    if not isinstance(eq, Equality):
        raise TypeError("eq should be an instance of Equality")

    # Second, clean up the arbitrary constants.
    # Right now, nth linear hints can put as many as 2*order constants in an
    # expression.  If that number grows with another hint, the third argument
    # here should be raised accordingly, or constantsimp() rewritten to handle
    # an arbitrary number of constants.
    eq = constantsimp(eq, constants)

    # Lastly, now that we have cleaned up the expression, try solving for func.
    # When CRootOf is implemented in solve(), we will want to return a CRootOf
    # everytime instead of an Equality.

    # Get the f(x) on the left if possible.
    if eq.rhs == func and not eq.lhs.has(func):
        eq = [Eq(eq.rhs, eq.lhs)]

    # make sure we are working with lists of solutions in simplified form.
    if eq.lhs == func and not eq.rhs.has(func):
        # The solution is already solved
        eq = [eq]

        # special simplification of the rhs
        if hint.startswith("nth_linear_constant_coeff"):
            # Collect terms to make the solution look nice.
            # This is also necessary for constantsimp to remove unnecessary
            # terms from the particular solution from variation of parameters
            #
            # Collect is not behaving reliably here.  The results for
            # some linear constant-coefficient equations with repeated
            # roots do not properly simplify all constants sometimes.
            # 'collectterms' gives different orders sometimes, and results
            # differ in collect based on that order.  The
            # sort-reverse trick fixes things, but may fail in the
            # future. In addition, collect is splitting exponentials with
            # rational powers for no reason.  We have to do a match
            # to fix this using Wilds.
            global collectterms
            try:
                collectterms.sort(key=default_sort_key)
                collectterms.reverse()
            except Exception:
                pass
            assert len(eq) == 1 and eq[0].lhs == f(x)
            sol = eq[0].rhs
            sol = expand_mul(sol)
            for i, reroot, imroot in collectterms:
                sol = collect(sol, x**i*exp(reroot*x)*sin(abs(imroot)*x))
                sol = collect(sol, x**i*exp(reroot*x)*cos(imroot*x))
            for i, reroot, imroot in collectterms:
                sol = collect(sol, x**i*exp(reroot*x))
            del collectterms

            # Collect is splitting exponentials with rational powers for
            # no reason.  We call powsimp to fix.
            sol = powsimp(sol)

            eq[0] = Eq(f(x), sol)

    else:
        # The solution is not solved, so try to solve it
        try:
            eqsol = solve(eq, func, force=True)
            if not eqsol:
                raise NotImplementedError
        except (NotImplementedError, PolynomialError):
            eq = [eq]
        else:
            def _expand(expr):
                numer, denom = expr.as_numer_denom()

                if denom.is_Add:
                    return expr
                else:
                    return powsimp(expr.expand(), combine='exp', deep=True)

            # XXX: the rest of odesimp() expects each ``t`` to be in a
            # specific normal form: rational expression with numerator
            # expanded, but with combined exponential functions (at
            # least in this setup all tests pass).
            eq = [Eq(f(x), _expand(t)) for t in eqsol]

        # special simplification of the lhs.
        if hint.startswith("1st_homogeneous_coeff"):
            for j, eqi in enumerate(eq):
                newi = logcombine(eqi, force=True)
                if newi.lhs.func is log and newi.rhs == 0:
                    newi = Eq(newi.lhs.args[0]/C1, C1)
                eq[j] = newi

    # We cleaned up the constants before solving to help the solve engine with
    # a simpler expression, but the solved expression could have introduced
    # things like -C1, so rerun constantsimp() one last time before returning.
    for i, eqi in enumerate(eq):
        eq[i] = constantsimp(eqi, constants)
        eq[i] = constant_renumber(eq[i], 'C', 1, 2*order)

    # If there is only 1 solution, return it;
    # otherwise return the list of solutions.
    if len(eq) == 1:
        eq = eq[0]
    return eq

def checkodesol(ode, sol, func=None, order='auto', solve_for_func=True):
    r"""
    Substitutes ``sol`` into ``ode`` and checks that the result is ``0``.

    This only works when ``func`` is one function, like `f(x)`.  ``sol`` can
    be a single solution or a list of solutions.  Each solution may be an
    :py:class:`~sympy.core.relational.Equality` that the solution satisfies,
    e.g. ``Eq(f(x), C1), Eq(f(x) + C1, 0)``; or simply an
    :py:class:`~sympy.core.expr.Expr`, e.g. ``f(x) - C1``. In most cases it
    will not be necessary to explicitly identify the function, but if the
    function cannot be inferred from the original equation it can be supplied
    through the ``func`` argument.

    If a sequence of solutions is passed, the same sort of container will be
    used to return the result for each solution.

    It tries the following methods, in order, until it finds zero equivalence:

    1. Substitute the solution for `f` in the original equation.  This only
       works if ``ode`` is solved for `f`.  It will attempt to solve it first
       unless ``solve_for_func == False``.
    2. Take `n` derivatives of the solution, where `n` is the order of
       ``ode``, and check to see if that is equal to the solution.  This only
       works on exact ODEs.
    3. Take the 1st, 2nd, ..., `n`\th derivatives of the solution, each time
       solving for the derivative of `f` of that order (this will always be
       possible because `f` is a linear operator). Then back substitute each
       derivative into ``ode`` in reverse order.

    This function returns a tuple.  The first item in the tuple is ``True`` if
    the substitution results in ``0``, and ``False`` otherwise. The second
    item in the tuple is what the substitution results in.  It should always
    be ``0`` if the first item is ``True``. Note that sometimes this function
    will ``False``, but with an expression that is identically equal to ``0``,
    instead of returning ``True``.  This is because
    :py:meth:`~sympy.simplify.simplify.simplify` cannot reduce the expression
    to ``0``.  If an expression returned by this function vanishes
    identically, then ``sol`` really is a solution to ``ode``.

    If this function seems to hang, it is probably because of a hard
    simplification.

    To use this function to test, test the first item of the tuple.

    Examples
    ========

    >>> from sympy import Eq, Function, checkodesol, symbols
    >>> x, C1 = symbols('x,C1')
    >>> f = Function('f')
    >>> checkodesol(f(x).diff(x), Eq(f(x), C1))
    (True, 0)
    >>> assert checkodesol(f(x).diff(x), C1)[0]
    >>> assert not checkodesol(f(x).diff(x), x)[0]
    >>> checkodesol(f(x).diff(x, 2), x**2)
    (False, 2)

    """
    if not isinstance(ode, Equality):
        ode = Eq(ode, 0)
    if func is None:
        try:
            _, func = _preprocess(ode.lhs)
        except ValueError:
            funcs = [s.atoms(AppliedUndef) for s in (
                sol if is_sequence(sol, set) else [sol])]
            funcs = set().union(*funcs)
            if len(funcs) != 1:
                raise ValueError(
                    'must pass func arg to checkodesol for this case.')
            func = funcs.pop()
    if not isinstance(func, AppliedUndef) or len(func.args) != 1:
        raise ValueError(
            "func must be a function of one variable, not %s" % func)
    if is_sequence(sol, set):
        return type(sol)([checkodesol(ode, i, order=order, solve_for_func=solve_for_func) for i in sol])

    if not isinstance(sol, Equality):
        sol = Eq(func, sol)
    x = func.args[0]
    s = True
    testnum = 0
    if order == 'auto':
        order = ode_order(ode, func)
    if solve_for_func and not (
            sol.lhs == func and not sol.rhs.has(func)) and not (
            sol.rhs == func and not sol.lhs.has(func)):
        try:
            solved = solve(sol, func)
            if not solved:
                raise NotImplementedError
        except NotImplementedError:
            pass
        else:
            if len(solved) == 1:
                result = checkodesol(ode, Eq(func, solved[0]),
                    order=order, solve_for_func=False)
            else:
                result = checkodesol(ode, [Eq(func, t) for t in solved],
                order=order, solve_for_func=False)

            return result

    while s:
        if testnum == 0:
            # First pass, try substituting a solved solution directly into the
            # ODE. This has the highest chance of succeeding.
            ode_diff = ode.lhs - ode.rhs

            if sol.lhs == func:
                s = sub_func_doit(ode_diff, func, sol.rhs)
            elif sol.rhs == func:
                s = sub_func_doit(ode_diff, func, sol.lhs)
            else:
                testnum += 1
                continue
            ss = simplify(s)
            if ss:
                # with the new numer_denom in power.py, if we do a simple
                # expansion then testnum == 0 verifies all solutions.
                s = ss.expand(force=True)
            else:
                s = 0
            testnum += 1
        elif testnum == 1:
            # Second pass. If we cannot substitute f, try seeing if the nth
            # derivative is equal, this will only work for odes that are exact,
            # by definition.
            s = simplify(
                trigsimp(diff(sol.lhs, x, order) - diff(sol.rhs, x, order)) -
                trigsimp(ode.lhs) + trigsimp(ode.rhs))
            # s2 = simplify(
            #     diff(sol.lhs, x, order) - diff(sol.rhs, x, order) - \
            #     ode.lhs + ode.rhs)
            testnum += 1
        elif testnum == 2:
            # Third pass. Try solving for df/dx and substituting that into the
            # ODE. Thanks to Chris Smith for suggesting this method.  Many of
            # the comments below are his too.
            # The method:
            # - Take each of 1..n derivatives of the solution.
            # - Solve each nth derivative for d^(n)f/dx^(n)
            #   (the differential of that order)
            # - Back substitute into the ODE in decreasing order
            #   (i.e., n, n-1, ...)
            # - Check the result for zero equivalence
            if sol.lhs == func and not sol.rhs.has(func):
                diffsols = {0: sol.rhs}
            elif sol.rhs == func and not sol.lhs.has(func):
                diffsols = {0: sol.lhs}
            else:
                diffsols = {}
            sol = sol.lhs - sol.rhs
            for i in range(1, order + 1):
                # Differentiation is a linear operator, so there should always
                # be 1 solution. Nonetheless, we test just to make sure.
                # We only need to solve once.  After that, we automatically
                # have the solution to the differential in the order we want.
                if i == 1:
                    ds = sol.diff(x)
                    try:
                        sdf = solve(ds, func.diff(x, i))
                        if not sdf:
                            raise NotImplementedError
                    except NotImplementedError:
                        testnum += 1
                        break
                    else:
                        diffsols[i] = sdf[0]
                else:
                    # This is what the solution says df/dx should be.
                    diffsols[i] = diffsols[i - 1].diff(x)

            # Make sure the above didn't fail.
            if testnum > 2:
                continue
            else:
                # Substitute it into ODE to check for self consistency.
                lhs, rhs = ode.lhs, ode.rhs
                for i in range(order, -1, -1):
                    if i == 0 and 0 not in diffsols:
                        # We can only substitute f(x) if the solution was
                        # solved for f(x).
                        break
                    lhs = sub_func_doit(lhs, func.diff(x, i), diffsols[i])
                    rhs = sub_func_doit(rhs, func.diff(x, i), diffsols[i])
                    ode_or_bool = Eq(lhs, rhs)
                    ode_or_bool = simplify(ode_or_bool)

                    if isinstance(ode_or_bool, (bool, BooleanAtom)):
                        if ode_or_bool:
                            lhs = rhs = S.Zero
                    else:
                        lhs = ode_or_bool.lhs
                        rhs = ode_or_bool.rhs
                # No sense in overworking simplify -- just prove that the
                # numerator goes to zero
                num = trigsimp((lhs - rhs).as_numer_denom()[0])
                # since solutions are obtained using force=True we test
                # using the same level of assumptions
                ## replace function with dummy so assumptions will work
                _func = Dummy('func')
                num = num.subs(func, _func)
                ## posify the expression
                num, reps = posify(num)
                s = simplify(num).xreplace(reps).xreplace({_func: func})
                testnum += 1
        else:
            break

    if not s:
        return (True, s)
    elif s is True:  # The code above never was able to change s
        raise NotImplementedError("Unable to test if " + str(sol) +
            " is a solution to " + str(ode) + ".")
    else:
        return (False, s)


def ode_sol_simplicity(sol, func, trysolving=True):
    r"""
    Returns an extended integer representing how simple a solution to an ODE
    is.

    The following things are considered, in order from most simple to least:

    - ``sol`` is solved for ``func``.
    - ``sol`` is not solved for ``func``, but can be if passed to solve (e.g.,
      a solution returned by ``dsolve(ode, func, simplify=False``).
    - If ``sol`` is not solved for ``func``, then base the result on the
      length of ``sol``, as computed by ``len(str(sol))``.
    - If ``sol`` has any unevaluated :py:class:`~sympy.integrals.Integral`\s,
      this will automatically be considered less simple than any of the above.

    This function returns an integer such that if solution A is simpler than
    solution B by above metric, then ``ode_sol_simplicity(sola, func) <
    ode_sol_simplicity(solb, func)``.

    Currently, the following are the numbers returned, but if the heuristic is
    ever improved, this may change.  Only the ordering is guaranteed.

    +----------------------------------------------+-------------------+
    | Simplicity                                   | Return            |
    +==============================================+===================+
    | ``sol`` solved for ``func``                  | ``-2``            |
    +----------------------------------------------+-------------------+
    | ``sol`` not solved for ``func`` but can be   | ``-1``            |
    +----------------------------------------------+-------------------+
    | ``sol`` is not solved nor solvable for       | ``len(str(sol))`` |
    | ``func``                                     |                   |
    +----------------------------------------------+-------------------+
    | ``sol`` contains an                          | ``oo``            |
    | :py:class:`~sympy.integrals.Integral`        |                   |
    +----------------------------------------------+-------------------+

    ``oo`` here means the SymPy infinity, which should compare greater than
    any integer.

    If you already know :py:meth:`~sympy.solvers.solvers.solve` cannot solve
    ``sol``, you can use ``trysolving=False`` to skip that step, which is the
    only potentially slow step.  For example,
    :py:meth:`~sympy.solvers.ode.dsolve` with the ``simplify=False`` flag
    should do this.

    If ``sol`` is a list of solutions, if the worst solution in the list
    returns ``oo`` it returns that, otherwise it returns ``len(str(sol))``,
    that is, the length of the string representation of the whole list.

    Examples
    ========

    This function is designed to be passed to ``min`` as the key argument,
    such as ``min(listofsolutions, key=lambda i: ode_sol_simplicity(i,
    f(x)))``.

    >>> from sympy import symbols, Function, Eq, tan, cos, sqrt, Integral
    >>> from sympy.solvers.ode import ode_sol_simplicity
    >>> x, C1, C2 = symbols('x, C1, C2')
    >>> f = Function('f')

    >>> ode_sol_simplicity(Eq(f(x), C1*x**2), f(x))
    -2
    >>> ode_sol_simplicity(Eq(x**2 + f(x), C1), f(x))
    -1
    >>> ode_sol_simplicity(Eq(f(x), C1*Integral(2*x, x)), f(x))
    oo
    >>> eq1 = Eq(f(x)/tan(f(x)/(2*x)), C1)
    >>> eq2 = Eq(f(x)/tan(f(x)/(2*x) + f(x)), C2)
    >>> [ode_sol_simplicity(eq, f(x)) for eq in [eq1, eq2]]
    [28, 35]
    >>> min([eq1, eq2], key=lambda i: ode_sol_simplicity(i, f(x)))
    Eq(f(x)/tan(f(x)/(2*x)), C1)

    """
    # TODO: if two solutions are solved for f(x), we still want to be
    # able to get the simpler of the two

    # See the docstring for the coercion rules.  We check easier (faster)
    # things here first, to save time.

    if iterable(sol):
        # See if there are Integrals
        for i in sol:
            if ode_sol_simplicity(i, func, trysolving=trysolving) == oo:
                return oo

        return len(str(sol))

    if sol.has(Integral):
        return oo

    # Next, try to solve for func.  This code will change slightly when CRootOf
    # is implemented in solve().  Probably a CRootOf solution should fall
    # somewhere between a normal solution and an unsolvable expression.

    # First, see if they are already solved
    if sol.lhs == func and not sol.rhs.has(func) or \
            sol.rhs == func and not sol.lhs.has(func):
        return -2
    # We are not so lucky, try solving manually
    if trysolving:
        try:
            sols = solve(sol, func)
            if not sols:
                raise NotImplementedError
        except NotImplementedError:
            pass
        else:
            return -1

    # Finally, a naive computation based on the length of the string version
    # of the expression.  This may favor combined fractions because they
    # will not have duplicate denominators, and may slightly favor expressions
    # with fewer additions and subtractions, as those are separated by spaces
    # by the printer.

    # Additional ideas for simplicity heuristics are welcome, like maybe
    # checking if a equation has a larger domain, or if constantsimp has
    # introduced arbitrary constants numbered higher than the order of a
    # given ODE that sol is a solution of.
    return len(str(sol))


def _get_constant_subexpressions(expr, Cs):
    Cs = set(Cs)
    Ces = []
    def _recursive_walk(expr):
        expr_syms = expr.free_symbols
        if len(expr_syms) > 0 and expr_syms.issubset(Cs):
            Ces.append(expr)
        else:
            if expr.func == exp:
                expr = expr.expand(mul=True)
            if expr.func in (Add, Mul):
                d = sift(expr.args, lambda i : i.free_symbols.issubset(Cs))
                if len(d[True]) > 1:
                    x = expr.func(*d[True])
                    if not x.is_number:
                        Ces.append(x)
            elif isinstance(expr, Integral):
                if expr.free_symbols.issubset(Cs) and \
                            all(len(x) == 3 for x in expr.limits):
                    Ces.append(expr)
            for i in expr.args:
                _recursive_walk(i)
        return
    _recursive_walk(expr)
    return Ces

def __remove_linear_redundancies(expr, Cs):
    cnts = dict([(i, expr.count(i)) for i in Cs])
    Cs = [i for i in Cs if cnts[i] > 0]

    def _linear(expr):
        if expr.func is Add:
            xs = [i for i in Cs if expr.count(i)==cnts[i] \
                and 0 == expr.diff(i, 2)]
            d = {}
            for x in xs:
                y = expr.diff(x)
                if y not in d:
                    d[y]=[]
                d[y].append(x)
            for y in d:
                if len(d[y]) > 1:
                    d[y].sort(key=str)
                    for x in d[y][1:]:
                        expr = expr.subs(x, 0)
        return expr

    def _recursive_walk(expr):
        if len(expr.args) != 0:
            expr = expr.func(*[_recursive_walk(i) for i in expr.args])
        expr = _linear(expr)
        return expr

    if expr.func is Equality:
        lhs, rhs = [_recursive_walk(i) for i in expr.args]
        f = lambda i: isinstance(i, Number) or i in Cs
        if lhs.func is Symbol and lhs in Cs:
            rhs, lhs = lhs, rhs
        if lhs.func in (Add, Symbol) and rhs.func in (Add, Symbol):
            dlhs = sift([lhs] if isinstance(lhs, AtomicExpr) else lhs.args, f)
            drhs = sift([rhs] if isinstance(rhs, AtomicExpr) else rhs.args, f)
            for i in [True, False]:
                for hs in [dlhs, drhs]:
                    if i not in hs:
                        hs[i] = [0]
            # this calculation can be simplified
            lhs = Add(*dlhs[False]) - Add(*drhs[False])
            rhs = Add(*drhs[True]) - Add(*dlhs[True])
        elif lhs.func in (Mul, Symbol) and rhs.func in (Mul, Symbol):
            dlhs = sift([lhs] if isinstance(lhs, AtomicExpr) else lhs.args, f)
            if True in dlhs:
                if False not in dlhs:
                    dlhs[False] = [1]
                lhs = Mul(*dlhs[False])
                rhs = rhs/Mul(*dlhs[True])
        return Eq(lhs, rhs)
    else:
        return _recursive_walk(expr)

@vectorize(0)
def constantsimp(expr, constants):
    r"""
    Simplifies an expression with arbitrary constants in it.

    This function is written specifically to work with
    :py:meth:`~sympy.solvers.ode.dsolve`, and is not intended for general use.

    Simplification is done by "absorbing" the arbitrary constants into other
    arbitrary constants, numbers, and symbols that they are not independent
    of.

    The symbols must all have the same name with numbers after it, for
    example, ``C1``, ``C2``, ``C3``.  The ``symbolname`` here would be
    '``C``', the ``startnumber`` would be 1, and the ``endnumber`` would be 3.
    If the arbitrary constants are independent of the variable ``x``, then the
    independent symbol would be ``x``.  There is no need to specify the
    dependent function, such as ``f(x)``, because it already has the
    independent symbol, ``x``, in it.

    Because terms are "absorbed" into arbitrary constants and because
    constants are renumbered after simplifying, the arbitrary constants in
    expr are not necessarily equal to the ones of the same name in the
    returned result.

    If two or more arbitrary constants are added, multiplied, or raised to the
    power of each other, they are first absorbed together into a single
    arbitrary constant.  Then the new constant is combined into other terms if
    necessary.

    Absorption of constants is done with limited assistance:

    1. terms of :py:class:`~sympy.core.add.Add`\s are collected to try join
       constants so `e^x (C_1 \cos(x) + C_2 \cos(x))` will simplify to `e^x
       C_1 \cos(x)`;

    2. powers with exponents that are :py:class:`~sympy.core.add.Add`\s are
       expanded so `e^{C_1 + x}` will be simplified to `C_1 e^x`.

    Use :py:meth:`~sympy.solvers.ode.constant_renumber` to renumber constants
    after simplification or else arbitrary numbers on constants may appear,
    e.g. `C_1 + C_3 x`.

    In rare cases, a single constant can be "simplified" into two constants.
    Every differential equation solution should have as many arbitrary
    constants as the order of the differential equation.  The result here will
    be technically correct, but it may, for example, have `C_1` and `C_2` in
    an expression, when `C_1` is actually equal to `C_2`.  Use your discretion
    in such situations, and also take advantage of the ability to use hints in
    :py:meth:`~sympy.solvers.ode.dsolve`.

    Examples
    ========

    >>> from sympy import symbols
    >>> from sympy.solvers.ode import constantsimp
    >>> C1, C2, C3, x, y = symbols('C1, C2, C3, x, y')
    >>> constantsimp(2*C1*x, set([C1, C2, C3]))
    C1*x
    >>> constantsimp(C1 + 2 + x, set([C1, C2, C3]))
    C1 + x
    >>> constantsimp(C1*C2 + 2 + C2 + C3*x, set([C1, C2, C3]))
    C1 + C3*x

    """
    # This function works recursively.  The idea is that, for Mul,
    # Add, Pow, and Function, if the class has a constant in it, then
    # we can simplify it, which we do by recursing down and
    # simplifying up.  Otherwise, we can skip that part of the
    # expression.

    Cs = constants

    orig_expr = expr

    constant_subexprs = _get_constant_subexpressions(expr, Cs)
    for xe in constant_subexprs:
        xes = list(xe.free_symbols)
        if not xes:
            continue
        if all([expr.count(c) == xe.count(c) for c in xes]):
            xes.sort(key=str)
            expr = expr.subs(xe, xes[0])

    # try to perform common sub-expression elimination of constant terms
    try:
        commons, rexpr = cse(expr)
        commons.reverse()
        rexpr = rexpr[0]
        for s in commons:
            cs = list(s[1].atoms(Symbol))
            if len(cs) == 1 and cs[0] in Cs:
                rexpr = rexpr.subs(s[0], cs[0])
            else:
                rexpr = rexpr.subs(*s)
        expr = rexpr
    except Exception:
        pass
    expr = __remove_linear_redundancies(expr, Cs)

    def _conditional_term_factoring(expr):
        new_expr = terms_gcd(expr, clear=False, deep=True, expand=False)

        # we do not want to factor exponentials, so handle this separately
        if new_expr.is_Mul:
            infac = False
            asfac = False
            for m in new_expr.args:
                if m.func is exp:
                    asfac = True
                elif m.is_Add:
                    infac = any(fi.func is exp for t in m.args
                        for fi in Mul.make_args(t))
                if asfac and infac:
                    new_expr = expr
                    break
        return new_expr

    expr = _conditional_term_factoring(expr)

    # call recursively if more simplification is possible
    if orig_expr != expr:
        return constantsimp(expr, Cs)
    return expr


def constant_renumber(expr, symbolname, startnumber, endnumber):
    r"""
    Renumber arbitrary constants in ``expr`` to have numbers 1 through `N`
    where `N` is ``endnumber - startnumber + 1`` at most.
    In the process, this reorders expression terms in a standard way.

    This is a simple function that goes through and renumbers any
    :py:class:`~sympy.core.symbol.Symbol` with a name in the form ``symbolname
    + num`` where ``num`` is in the range from ``startnumber`` to
    ``endnumber``.

    Symbols are renumbered based on ``.sort_key()``, so they should be
    numbered roughly in the order that they appear in the final, printed
    expression.  Note that this ordering is based in part on hashes, so it can
    produce different results on different machines.

    The structure of this function is very similar to that of
    :py:meth:`~sympy.solvers.ode.constantsimp`.

    Examples
    ========

    >>> from sympy import symbols, Eq, pprint
    >>> from sympy.solvers.ode import constant_renumber
    >>> x, C0, C1, C2, C3, C4 = symbols('x,C:5')

    Only constants in the given range (inclusive) are renumbered;
    the renumbering always starts from 1:

    >>> constant_renumber(C1 + C3 + C4, 'C', 1, 3)
    C1 + C2 + C4
    >>> constant_renumber(C0 + C1 + C3 + C4, 'C', 2, 4)
    C0 + 2*C1 + C2
    >>> constant_renumber(C0 + 2*C1 + C2, 'C', 0, 1)
    C1 + 3*C2
    >>> pprint(C2 + C1*x + C3*x**2)
                    2
    C1*x + C2 + C3*x
    >>> pprint(constant_renumber(C2 + C1*x + C3*x**2, 'C', 1, 3))
                    2
    C1 + C2*x + C3*x

    """
    if type(expr) in (set, list, tuple):
        return type(expr)(
            [constant_renumber(i, symbolname=symbolname, startnumber=startnumber, endnumber=endnumber)
                for i in expr]
        )
    global newstartnumber
    newstartnumber = 1
    constants_found = [None]*(endnumber + 2)
    constantsymbols = [Symbol(
        symbolname + "%d" % t) for t in range(startnumber,
        endnumber + 1)]

    # make a mapping to send all constantsymbols to S.One and use
    # that to make sure that term ordering is not dependent on
    # the indexed value of C
    C_1 = [(ci, S.One) for ci in constantsymbols]
    sort_key=lambda arg: default_sort_key(arg.subs(C_1))

    def _constant_renumber(expr):
        r"""
        We need to have an internal recursive function so that
        newstartnumber maintains its values throughout recursive calls.

        """
        global newstartnumber

        if isinstance(expr, Equality):
            return Eq(
                _constant_renumber(expr.lhs),
                _constant_renumber(expr.rhs))

        if type(expr) not in (Mul, Add, Pow) and not expr.is_Function and \
                not expr.has(*constantsymbols):
            # Base case, as above.  Hope there aren't constants inside
            # of some other class, because they won't be renumbered.
            return expr
        elif expr.is_Piecewise:
            return expr
        elif expr in constantsymbols:
            if expr not in constants_found:
                constants_found[newstartnumber] = expr
                newstartnumber += 1
            return expr
        elif expr.is_Function or expr.is_Pow or isinstance(expr, Tuple):
            return expr.func(
                *[_constant_renumber(x) for x in expr.args])
        else:
            sortedargs = list(expr.args)
            sortedargs.sort(key=sort_key)
            return expr.func(*[_constant_renumber(x) for x in sortedargs])
    expr = _constant_renumber(expr)
    # Renumbering happens here
    newconsts = symbols('C1:%d' % newstartnumber)
    expr = expr.subs(zip(constants_found[1:], newconsts), simultaneous=True)
    return expr


def _handle_Integral(expr, func, order, hint):
    r"""
    Converts a solution with Integrals in it into an actual solution.

    For most hints, this simply runs ``expr.doit()``.

    """
    global y
    x = func.args[0]
    f = func.func
    if hint == "1st_exact":
        sol = (expr.doit()).subs(y, f(x))
        del y
    elif hint == "1st_exact_Integral":
        sol = expr.subs(y, f(x))
        del y
    elif hint == "nth_linear_constant_coeff_homogeneous":
        sol = expr
    elif not hint.endswith("_Integral"):
        sol = expr.doit()
    else:
        sol = expr
    return sol


# FIXME: replace the general solution in the docstring with
# dsolve(equation, hint='1st_exact_Integral').  You will need to be able
# to have assumptions on P and Q that dP/dy = dQ/dx.
def ode_1st_exact(eq, func, order, match):
    r"""
    Solves 1st order exact ordinary differential equations.

    A 1st order differential equation is called exact if it is the total
    differential of a function. That is, the differential equation

    .. math:: P(x, y) \,\partial{}x + Q(x, y) \,\partial{}y = 0

    is exact if there is some function `F(x, y)` such that `P(x, y) =
    \partial{}F/\partial{}x` and `Q(x, y) = \partial{}F/\partial{}y`.  It can
    be shown that a necessary and sufficient condition for a first order ODE
    to be exact is that `\partial{}P/\partial{}y = \partial{}Q/\partial{}x`.
    Then, the solution will be as given below::

        >>> from sympy import Function, Eq, Integral, symbols, pprint
        >>> x, y, t, x0, y0, C1= symbols('x,y,t,x0,y0,C1')
        >>> P, Q, F= map(Function, ['P', 'Q', 'F'])
        >>> pprint(Eq(Eq(F(x, y), Integral(P(t, y), (t, x0, x)) +
        ... Integral(Q(x0, t), (t, y0, y))), C1))
                    x                y
                    /                /
                   |                |
        F(x, y) =  |  P(t, y) dt +  |  Q(x0, t) dt = C1
                   |                |
                  /                /
                  x0               y0

    Where the first partials of `P` and `Q` exist and are continuous in a
    simply connected region.

    A note: SymPy currently has no way to represent inert substitution on an
    expression, so the hint ``1st_exact_Integral`` will return an integral
    with `dy`.  This is supposed to represent the function that you are
    solving for.

    Examples
    ========

    >>> from sympy import Function, dsolve, cos, sin
    >>> from sympy.abc import x
    >>> f = Function('f')
    >>> dsolve(cos(f(x)) - (x*sin(f(x)) - f(x)**2)*f(x).diff(x),
    ... f(x), hint='1st_exact')
    Eq(x*cos(f(x)) + f(x)**3/3, C1)

    References
    ==========

    - http://en.wikipedia.org/wiki/Exact_differential_equation
    - M. Tenenbaum & H. Pollard, "Ordinary Differential Equations",
      Dover 1963, pp. 73

    # indirect doctest

    """
    x = func.args[0]
    f = func.func
    r = match  # d+e*diff(f(x),x)
    e = r[r['e']]
    d = r[r['d']]
    global y  # This is the only way to pass dummy y to _handle_Integral
    y = r['y']
    C1 = get_numbered_constants(eq, num=1)
    # Refer Joel Moses, "Symbolic Integration - The Stormy Decade",
    # Communications of the ACM, Volume 14, Number 8, August 1971, pp. 558
    # which gives the method to solve an exact differential equation.
    sol = Integral(d, x) + Integral((e - (Integral(d, x).diff(y))), y)
    return Eq(sol, C1)


def ode_1st_homogeneous_coeff_best(eq, func, order, match):
    r"""
    Returns the best solution to an ODE from the two hints
    ``1st_homogeneous_coeff_subs_dep_div_indep`` and
    ``1st_homogeneous_coeff_subs_indep_div_dep``.

    This is as determined by :py:meth:`~sympy.solvers.ode.ode_sol_simplicity`.

    See the
    :py:meth:`~sympy.solvers.ode.ode_1st_homogeneous_coeff_subs_indep_div_dep`
    and
    :py:meth:`~sympy.solvers.ode.ode_1st_homogeneous_coeff_subs_dep_div_indep`
    docstrings for more information on these hints.  Note that there is no
    ``ode_1st_homogeneous_coeff_best_Integral`` hint.

    Examples
    ========

    >>> from sympy import Function, dsolve, pprint
    >>> from sympy.abc import x
    >>> f = Function('f')
    >>> pprint(dsolve(2*x*f(x) + (x**2 + f(x)**2)*f(x).diff(x), f(x),
    ... hint='1st_homogeneous_coeff_best', simplify=False))
                             /    2    \
                             | 3*x     |
                          log|----- + 1|
                             | 2       |
                             \f (x)    /
    log(f(x)) = log(C1) - --------------
                                3

    References
    ==========

    - http://en.wikipedia.org/wiki/Homogeneous_differential_equation
    - M. Tenenbaum & H. Pollard, "Ordinary Differential Equations",
      Dover 1963, pp. 59

    # indirect doctest

    """
    # There are two substitutions that solve the equation, u1=y/x and u2=x/y
    # They produce different integrals, so try them both and see which
    # one is easier.
    sol1 = ode_1st_homogeneous_coeff_subs_indep_div_dep(eq,
    func, order, match)
    sol2 = ode_1st_homogeneous_coeff_subs_dep_div_indep(eq,
    func, order, match)
    simplify = match.get('simplify', True)
    if simplify:
        # why is odesimp called here?  Should it be at the usual spot?
        constants = sol1.free_symbols.difference(eq.free_symbols)
        sol1 = odesimp(
            sol1, func, order, constants,
            "1st_homogeneous_coeff_subs_indep_div_dep")
        constants = sol2.free_symbols.difference(eq.free_symbols)
        sol2 = odesimp(
            sol2, func, order, constants,
            "1st_homogeneous_coeff_subs_dep_div_indep")
    return min([sol1, sol2], key=lambda x: ode_sol_simplicity(x, func,
        trysolving=not simplify))


def ode_1st_homogeneous_coeff_subs_dep_div_indep(eq, func, order, match):
    r"""
    Solves a 1st order differential equation with homogeneous coefficients
    using the substitution `u_1 = \frac{\text{<dependent
    variable>}}{\text{<independent variable>}}`.

    This is a differential equation

    .. math:: P(x, y) + Q(x, y) dy/dx = 0

    such that `P` and `Q` are homogeneous and of the same order.  A function
    `F(x, y)` is homogeneous of order `n` if `F(x t, y t) = t^n F(x, y)`.
    Equivalently, `F(x, y)` can be rewritten as `G(y/x)` or `H(x/y)`.  See
    also the docstring of :py:meth:`~sympy.solvers.ode.homogeneous_order`.

    If the coefficients `P` and `Q` in the differential equation above are
    homogeneous functions of the same order, then it can be shown that the
    substitution `y = u_1 x` (i.e. `u_1 = y/x`) will turn the differential
    equation into an equation separable in the variables `x` and `u`.  If
    `h(u_1)` is the function that results from making the substitution `u_1 =
    f(x)/x` on `P(x, f(x))` and `g(u_2)` is the function that results from the
    substitution on `Q(x, f(x))` in the differential equation `P(x, f(x)) +
    Q(x, f(x)) f'(x) = 0`, then the general solution is::

        >>> from sympy import Function, dsolve, pprint
        >>> from sympy.abc import x
        >>> f, g, h = map(Function, ['f', 'g', 'h'])
        >>> genform = g(f(x)/x) + h(f(x)/x)*f(x).diff(x)
        >>> pprint(genform)
         /f(x)\    /f(x)\ d
        g|----| + h|----|*--(f(x))
         \ x  /    \ x  / dx
        >>> pprint(dsolve(genform, f(x),
        ... hint='1st_homogeneous_coeff_subs_dep_div_indep_Integral'))
                       f(x)
                       ----
                        x
                         /
                        |
                        |       -h(u1)
        log(x) = C1 +   |  ---------------- d(u1)
                        |  u1*h(u1) + g(u1)
                        |
                       /

    Where `u_1 h(u_1) + g(u_1) \ne 0` and `x \ne 0`.

    See also the docstrings of
    :py:meth:`~sympy.solvers.ode.ode_1st_homogeneous_coeff_best` and
    :py:meth:`~sympy.solvers.ode.ode_1st_homogeneous_coeff_subs_indep_div_dep`.

    Examples
    ========

    >>> from sympy import Function, dsolve
    >>> from sympy.abc import x
    >>> f = Function('f')
    >>> pprint(dsolve(2*x*f(x) + (x**2 + f(x)**2)*f(x).diff(x), f(x),
    ... hint='1st_homogeneous_coeff_subs_dep_div_indep', simplify=False))
                          /          3   \
                          |3*f(x)   f (x)|
                       log|------ + -----|
                          |  x         3 |
                          \           x  /
    log(x) = log(C1) - -------------------
                                3

    References
    ==========

    - http://en.wikipedia.org/wiki/Homogeneous_differential_equation
    - M. Tenenbaum & H. Pollard, "Ordinary Differential Equations",
      Dover 1963, pp. 59

    # indirect doctest

    """
    x = func.args[0]
    f = func.func
    u = Dummy('u')
    u1 = Dummy('u1')  # u1 == f(x)/x
    r = match  # d+e*diff(f(x),x)
    C1 = get_numbered_constants(eq, num=1)
    xarg = match.get('xarg', 0)
    yarg = match.get('yarg', 0)
    int = Integral(
        (-r[r['e']]/(r[r['d']] + u1*r[r['e']])).subs({x: 1, r['y']: u1}),
        (u1, None, f(x)/x))
    sol = logcombine(Eq(log(x), int + log(C1)), force=True)
    sol = sol.subs(f(x), u).subs(((u, u - yarg), (x, x - xarg), (u, f(x))))
    return sol


def ode_1st_homogeneous_coeff_subs_indep_div_dep(eq, func, order, match):
    r"""
    Solves a 1st order differential equation with homogeneous coefficients
    using the substitution `u_2 = \frac{\text{<independent
    variable>}}{\text{<dependent variable>}}`.

    This is a differential equation

    .. math:: P(x, y) + Q(x, y) dy/dx = 0

    such that `P` and `Q` are homogeneous and of the same order.  A function
    `F(x, y)` is homogeneous of order `n` if `F(x t, y t) = t^n F(x, y)`.
    Equivalently, `F(x, y)` can be rewritten as `G(y/x)` or `H(x/y)`.  See
    also the docstring of :py:meth:`~sympy.solvers.ode.homogeneous_order`.

    If the coefficients `P` and `Q` in the differential equation above are
    homogeneous functions of the same order, then it can be shown that the
    substitution `x = u_2 y` (i.e. `u_2 = x/y`) will turn the differential
    equation into an equation separable in the variables `y` and `u_2`.  If
    `h(u_2)` is the function that results from making the substitution `u_2 =
    x/f(x)` on `P(x, f(x))` and `g(u_2)` is the function that results from the
    substitution on `Q(x, f(x))` in the differential equation `P(x, f(x)) +
    Q(x, f(x)) f'(x) = 0`, then the general solution is:

    >>> from sympy import Function, dsolve, pprint
    >>> from sympy.abc import x
    >>> f, g, h = map(Function, ['f', 'g', 'h'])
    >>> genform = g(x/f(x)) + h(x/f(x))*f(x).diff(x)
    >>> pprint(genform)
     / x  \    / x  \ d
    g|----| + h|----|*--(f(x))
     \f(x)/    \f(x)/ dx
    >>> pprint(dsolve(genform, f(x),
    ... hint='1st_homogeneous_coeff_subs_indep_div_dep_Integral'))
                 x
                ----
                f(x)
                  /
                 |
                 |       -g(u2)
                 |  ---------------- d(u2)
                 |  u2*g(u2) + h(u2)
                 |
                /
    <BLANKLINE>
    f(x) = C1*e

    Where `u_2 g(u_2) + h(u_2) \ne 0` and `f(x) \ne 0`.

    See also the docstrings of
    :py:meth:`~sympy.solvers.ode.ode_1st_homogeneous_coeff_best` and
    :py:meth:`~sympy.solvers.ode.ode_1st_homogeneous_coeff_subs_dep_div_indep`.

    Examples
    ========

    >>> from sympy import Function, pprint, dsolve
    >>> from sympy.abc import x
    >>> f = Function('f')
    >>> pprint(dsolve(2*x*f(x) + (x**2 + f(x)**2)*f(x).diff(x), f(x),
    ... hint='1st_homogeneous_coeff_subs_indep_div_dep',
    ... simplify=False))
                             /    2    \
                             | 3*x     |
                          log|----- + 1|
                             | 2       |
                             \f (x)    /
    log(f(x)) = log(C1) - --------------
                                3

    References
    ==========

    - http://en.wikipedia.org/wiki/Homogeneous_differential_equation
    - M. Tenenbaum & H. Pollard, "Ordinary Differential Equations",
      Dover 1963, pp. 59

    # indirect doctest

    """
    x = func.args[0]
    f = func.func
    u = Dummy('u')
    u2 = Dummy('u2')  # u2 == x/f(x)
    r = match  # d+e*diff(f(x),x)
    C1 = get_numbered_constants(eq, num=1)
    xarg = match.get('xarg', 0)  # If xarg present take xarg, else zero
    yarg = match.get('yarg', 0)  # If yarg present take yarg, else zero
    int = Integral(
        simplify(
            (-r[r['d']]/(r[r['e']] + u2*r[r['d']])).subs({x: u2, r['y']: 1})),
        (u2, None, x/f(x)))
    sol = logcombine(Eq(log(f(x)), int + log(C1)), force=True)
    sol = sol.subs(f(x), u).subs(((u, u - yarg), (x, x - xarg), (u, f(x))))
    return sol

# XXX: Should this function maybe go somewhere else?


def homogeneous_order(eq, *symbols):
    r"""
    Returns the order `n` if `g` is homogeneous and ``None`` if it is not
    homogeneous.

    Determines if a function is homogeneous and if so of what order.  A
    function `f(x, y, \cdots)` is homogeneous of order `n` if `f(t x, t y,
    \cdots) = t^n f(x, y, \cdots)`.

    If the function is of two variables, `F(x, y)`, then `f` being homogeneous
    of any order is equivalent to being able to rewrite `F(x, y)` as `G(x/y)`
    or `H(y/x)`.  This fact is used to solve 1st order ordinary differential
    equations whose coefficients are homogeneous of the same order (see the
    docstrings of
    :py:meth:`~solvers.ode.ode_1st_homogeneous_coeff_subs_dep_div_indep` and
    :py:meth:`~solvers.ode.ode_1st_homogeneous_coeff_subs_indep_div_dep`).

    Symbols can be functions, but every argument of the function must be a
    symbol, and the arguments of the function that appear in the expression
    must match those given in the list of symbols.  If a declared function
    appears with different arguments than given in the list of symbols,
    ``None`` is returned.

    Examples
    ========

    >>> from sympy import Function, homogeneous_order, sqrt
    >>> from sympy.abc import x, y
    >>> f = Function('f')
    >>> homogeneous_order(f(x), f(x)) is None
    True
    >>> homogeneous_order(f(x,y), f(y, x), x, y) is None
    True
    >>> homogeneous_order(f(x), f(x), x)
    1
    >>> homogeneous_order(x**2*f(x)/sqrt(x**2+f(x)**2), x, f(x))
    2
    >>> homogeneous_order(x**2+f(x), x, f(x)) is None
    True

    """

    if not symbols:
        raise ValueError("homogeneous_order: no symbols were given.")
    symset = set(symbols)
    eq = sympify(eq)

    # The following are not supported
    if eq.has(Order, Derivative):
        return None

    # These are all constants
    if (eq.is_Number or
        eq.is_NumberSymbol or
        eq.is_number
            ):
        return S.Zero

    # Replace all functions with dummy variables
    dum = numbered_symbols(prefix='d', cls=Dummy)
    newsyms = set()
    for i in [j for j in symset if getattr(j, 'is_Function')]:
        iargs = set(i.args)
        if iargs.difference(symset):
            return None
        else:
            dummyvar = next(dum)
            eq = eq.subs(i, dummyvar)
            symset.remove(i)
            newsyms.add(dummyvar)
    symset.update(newsyms)

    if not eq.free_symbols & symset:
        return None

    # assuming order of a nested function can only be equal to zero
    if isinstance(eq, Function):
        return None if homogeneous_order(
            eq.args[0], *tuple(symset)) != 0 else S.Zero

    # make the replacement of x with x*t and see if t can be factored out
    t = Dummy('t', positive=True)  # It is sufficient that t > 0
    eqs = separatevars(eq.subs([(i, t*i) for i in symset]), [t], dict=True)[t]
    if eqs is S.One:
        return S.Zero  # there was no term with only t
    i, d = eqs.as_independent(t, as_Add=False)
    b, e = d.as_base_exp()
    if b == t:
        return e


def ode_1st_linear(eq, func, order, match):
    r"""
    Solves 1st order linear differential equations.

    These are differential equations of the form

    .. math:: dy/dx + P(x) y = Q(x)\text{.}

    These kinds of differential equations can be solved in a general way.  The
    integrating factor `e^{\int P(x) \,dx}` will turn the equation into a
    separable equation.  The general solution is::

        >>> from sympy import Function, dsolve, Eq, pprint, diff, sin
        >>> from sympy.abc import x
        >>> f, P, Q = map(Function, ['f', 'P', 'Q'])
        >>> genform = Eq(f(x).diff(x) + P(x)*f(x), Q(x))
        >>> pprint(genform)
                    d
        P(x)*f(x) + --(f(x)) = Q(x)
                    dx
        >>> pprint(dsolve(genform, f(x), hint='1st_linear_Integral'))
               /       /                   \
               |      |                    |
               |      |         /          |     /
               |      |        |           |    |
               |      |        | P(x) dx   |  - | P(x) dx
               |      |        |           |    |
               |      |       /            |   /
        f(x) = |C1 +  | Q(x)*e           dx|*e
               |      |                    |
               \     /                     /


    Examples
    ========

    >>> f = Function('f')
    >>> pprint(dsolve(Eq(x*diff(f(x), x) - f(x), x**2*sin(x)),
    ... f(x), '1st_linear'))
    f(x) = x*(C1 - cos(x))

    References
    ==========

    - http://en.wikipedia.org/wiki/Linear_differential_equation#First_order_equation
    - M. Tenenbaum & H. Pollard, "Ordinary Differential Equations",
      Dover 1963, pp. 92

    # indirect doctest

    """
    x = func.args[0]
    f = func.func
    r = match  # a*diff(f(x),x) + b*f(x) + c
    C1 = get_numbered_constants(eq, num=1)
    t = exp(Integral(r[r['b']]/r[r['a']], x))
    tt = Integral(t*(-r[r['c']]/r[r['a']]), x)
    f = match.get('u', f(x))  # take almost-linear u if present, else f(x)
    return Eq(f, (tt + C1)/t)


def ode_Bernoulli(eq, func, order, match):
    r"""
    Solves Bernoulli differential equations.

    These are equations of the form

    .. math:: dy/dx + P(x) y = Q(x) y^n\text{, }n \ne 1`\text{.}

    The substitution `w = 1/y^{1-n}` will transform an equation of this form
    into one that is linear (see the docstring of
    :py:meth:`~sympy.solvers.ode.ode_1st_linear`).  The general solution is::

        >>> from sympy import Function, dsolve, Eq, pprint
        >>> from sympy.abc import x, n
        >>> f, P, Q = map(Function, ['f', 'P', 'Q'])
        >>> genform = Eq(f(x).diff(x) + P(x)*f(x), Q(x)*f(x)**n)
        >>> pprint(genform)
                    d                n
        P(x)*f(x) + --(f(x)) = Q(x)*f (x)
                    dx
        >>> pprint(dsolve(genform, f(x), hint='Bernoulli_Integral')) #doctest: +SKIP
                                                                                       1
                                                                                      ----
                                                                                     1 - n
               //                /                            \                     \
               ||               |                             |                     |
               ||               |                  /          |             /       |
               ||               |                 |           |            |        |
               ||               |        (1 - n)* | P(x) dx   |  (-1 + n)* | P(x) dx|
               ||               |                 |           |            |        |
               ||               |                /            |           /         |
        f(x) = ||C1 + (-1 + n)* | -Q(x)*e                   dx|*e                   |
               ||               |                             |                     |
               \\               /                            /                     /


    Note that the equation is separable when `n = 1` (see the docstring of
    :py:meth:`~sympy.solvers.ode.ode_separable`).

    >>> pprint(dsolve(Eq(f(x).diff(x) + P(x)*f(x), Q(x)*f(x)), f(x),
    ... hint='separable_Integral'))
     f(x)
       /
      |                /
      |  1            |
      |  - dy = C1 +  | (-P(x) + Q(x)) dx
      |  y            |
      |              /
     /


    Examples
    ========

    >>> from sympy import Function, dsolve, Eq, pprint, log
    >>> from sympy.abc import x
    >>> f = Function('f')

    >>> pprint(dsolve(Eq(x*f(x).diff(x) + f(x), log(x)*f(x)**2),
    ... f(x), hint='Bernoulli'))
                    1
    f(x) = -------------------
             /     log(x)   1\
           x*|C1 + ------ + -|
             \       x      x/

    References
    ==========

    - http://en.wikipedia.org/wiki/Bernoulli_differential_equation
    - M. Tenenbaum & H. Pollard, "Ordinary Differential Equations",
      Dover 1963, pp. 95

    # indirect doctest

    """
    x = func.args[0]
    f = func.func
    r = match  # a*diff(f(x),x) + b*f(x) + c*f(x)**n, n != 1
    C1 = get_numbered_constants(eq, num=1)
    t = exp((1 - r[r['n']])*Integral(r[r['b']]/r[r['a']], x))
    tt = (r[r['n']] - 1)*Integral(t*r[r['c']]/r[r['a']], x)
    return Eq(f(x), ((tt + C1)/t)**(1/(1 - r[r['n']])))


def ode_Riccati_special_minus2(eq, func, order, match):
    r"""
    The general Riccati equation has the form

    .. math:: dy/dx = f(x) y^2 + g(x) y + h(x)\text{.}

    While it does not have a general solution [1], the "special" form, `dy/dx
    = a y^2 - b x^c`, does have solutions in many cases [2].  This routine
    returns a solution for `a(dy/dx) = b y^2 + c y/x + d/x^2` that is obtained
    by using a suitable change of variables to reduce it to the special form
    and is valid when neither `a` nor `b` are zero and either `c` or `d` is
    zero.

    >>> from sympy.abc import x, y, a, b, c, d
    >>> from sympy.solvers.ode import dsolve, checkodesol
    >>> from sympy import pprint, Function
    >>> f = Function('f')
    >>> y = f(x)
    >>> genform = a*y.diff(x) - (b*y**2 + c*y/x + d/x**2)
    >>> sol = dsolve(genform, y)
    >>> pprint(sol, wrap_line=False)
            /                                 /        __________________       \\
            |           __________________    |       /                2        ||
            |          /                2     |     \/  4*b*d - (a + c)  *log(x)||
           -|a + c - \/  4*b*d - (a + c)  *tan|C1 + ----------------------------||
            \                                 \                 2*a             //
    f(x) = ------------------------------------------------------------------------
                                            2*b*x

    >>> checkodesol(genform, sol, order=1)[0]
    True

    References
    ==========

    1. http://www.maplesoft.com/support/help/Maple/view.aspx?path=odeadvisor/Riccati
    2. http://eqworld.ipmnet.ru/en/solutions/ode/ode0106.pdf -
       http://eqworld.ipmnet.ru/en/solutions/ode/ode0123.pdf
    """

    x = func.args[0]
    f = func.func
    r = match  # a2*diff(f(x),x) + b2*f(x) + c2*f(x)/x + d2/x**2
    a2, b2, c2, d2 = [r[r[s]] for s in 'a2 b2 c2 d2'.split()]
    C1 = get_numbered_constants(eq, num=1)
    mu = sqrt(4*d2*b2 - (a2 - c2)**2)
    return Eq(f(x), (a2 - c2 - mu*tan(mu/(2*a2)*log(x) + C1))/(2*b2*x))


def ode_Liouville(eq, func, order, match):
    r"""
    Solves 2nd order Liouville differential equations.

    The general form of a Liouville ODE is

    .. math:: \frac{d^2 y}{dx^2} + g(y) \left(\!
                \frac{dy}{dx}\!\right)^2 + h(x)
                \frac{dy}{dx}\text{.}

    The general solution is:

        >>> from sympy import Function, dsolve, Eq, pprint, diff
        >>> from sympy.abc import x
        >>> f, g, h = map(Function, ['f', 'g', 'h'])
        >>> genform = Eq(diff(f(x),x,x) + g(f(x))*diff(f(x),x)**2 +
        ... h(x)*diff(f(x),x), 0)
        >>> pprint(genform)
                          2                    2
                /d       \         d          d
        g(f(x))*|--(f(x))|  + h(x)*--(f(x)) + ---(f(x)) = 0
                \dx      /         dx           2
                                              dx
        >>> pprint(dsolve(genform, f(x), hint='Liouville_Integral'))
                                          f(x)
                  /                     /
                 |                     |
                 |     /               |     /
                 |    |                |    |
                 |  - | h(x) dx        |    | g(y) dy
                 |    |                |    |
                 |   /                 |   /
        C1 + C2* | e            dx +   |  e           dy = 0
                 |                     |
                /                     /

    Examples
    ========

    >>> from sympy import Function, dsolve, Eq, pprint
    >>> from sympy.abc import x
    >>> f = Function('f')
    >>> pprint(dsolve(diff(f(x), x, x) + diff(f(x), x)**2/f(x) +
    ... diff(f(x), x)/x, f(x), hint='Liouville'))
               ________________           ________________
    [f(x) = -\/ C1 + C2*log(x) , f(x) = \/ C1 + C2*log(x) ]

    References
    ==========

    - Goldstein and Braun, "Advanced Methods for the Solution of Differential
      Equations", pp. 98
    - http://www.maplesoft.com/support/help/Maple/view.aspx?path=odeadvisor/Liouville

    # indirect doctest

    """
    # Liouville ODE:
    #  f(x).diff(x, 2) + g(f(x))*(f(x).diff(x, 2))**2 + h(x)*f(x).diff(x)
    # See Goldstein and Braun, "Advanced Methods for the Solution of
    # Differential Equations", pg. 98, as well as
    # http://www.maplesoft.com/support/help/view.aspx?path=odeadvisor/Liouville
    x = func.args[0]
    f = func.func
    r = match  # f(x).diff(x, 2) + g*f(x).diff(x)**2 + h*f(x).diff(x)
    y = r['y']
    C1, C2 = get_numbered_constants(eq, num=2)
    int = Integral(exp(Integral(r['g'], y)), (y, None, f(x)))
    sol = Eq(int + C1*Integral(exp(-Integral(r['h'], x)), x) + C2, 0)
    return sol


def ode_2nd_power_series_ordinary(eq, func, order, match):
    r"""
    Gives a power series solution to a second order homogeneous differential
    equation with polynomial coefficients at an ordinary point. A homogenous
    differential equation is of the form

    .. math :: P(x)\frac{d^2y}{dx^2} + Q(x)\frac{dy}{dx} + R(x) = 0

    For simplicity it is assumed that `P(x)`, `Q(x)` and `R(x)` are polynomials,
    it is sufficient that `\frac{Q(x)}{P(x)}` and `\frac{R(x)}{P(x)}` exists at
    `x_{0}`. A recurrence relation is obtained by substituting `y` as `\sum_{n=0}^\infty a_{n}x^{n}`,
    in the differential equation, and equating the nth term. Using this relation
    various terms can be generated.


    Examples
    ========

    >>> from sympy import dsolve, Function, pprint
    >>> from sympy.abc import x, y
    >>> f = Function("f")
    >>> eq = f(x).diff(x, 2) + f(x)
    >>> pprint(dsolve(eq, hint='2nd_power_series_ordinary'))
              / 4    2    \        /   2    \
              |x    x     |        |  x     |    / 6\
    f(x) = C2*|-- - -- + 1| + C1*x*|- -- + 1| + O\x /
              \24   2     /        \  6     /


    References
    ==========
    - http://tutorial.math.lamar.edu/Classes/DE/SeriesSolutions.aspx
    - George E. Simmons, "Differential Equations with Applications and
      Historical Notes", p.p 176 - 184

    """
    x = func.args[0]
    f = func.func
    C0, C1 = get_numbered_constants(eq, num=2)
    n = Dummy("n", integer=True)
    s = Wild("s")
    k = Wild("k", exclude=[x])
    x0 = match.get('x0')
    terms = match.get('terms', 5)
    p = match[match['a3']]
    q = match[match['b3']]
    r = match[match['c3']]
    seriesdict = {}
    recurr = Function("r")

    # Generating the recurrence relation which works this way
    # a] For the second order term the summation begins at n = 2. The coefficients
    # p is multiplied with an*(n - 1)*(n - 2)*x**n-2 and a substitution is made such that
    # the exponent of x becomes n.
    # For example, if p is x, then the second degree recurrence term is
    # an*(n - 1)*(n - 2)*x**n-1, substituting (n - 1) as n, it transforms to
    # an+1*n*(n - 1)*x**n.
    # A similar process is done with the first order and zeroth order term.

    coefflist = [(recurr(n), r), (n*recurr(n), q), (n*(n - 1)*recurr(n), p)]
    for index, coeff in enumerate(coefflist):
        if coeff[1]:
            f2 = powsimp(expand((coeff[1]*(x - x0)**(n - index)).subs(x, x + x0)))
            if f2.is_Add:
                addargs = f2.args
            else:
                addargs = [f2]
            for arg in addargs:
                powm = arg.match(s*x**k)
                term = coeff[0]*powm[s]
                if not powm[k].is_Symbol:
                    term = term.subs(n, n - powm[k].as_independent(n)[0])
                startind = powm[k].subs(n, index)
                # Seeing if the startterm can be reduced further.
                # If it vanishes for n lesser than startind, it is
                # equal to summation from n.
                if startind:
                    for i in reversed(range(startind)):
                        if not term.subs(n, i):
                            seriesdict[term] = i
                        else:
                            seriesdict[term] = i + 1
                            break
                else:
                    seriesdict[term] = S(0)

    # Stripping of terms so that the sum starts with the same number.
    teq = S(0)
    suminit = seriesdict.values()
    rkeys = seriesdict.keys()
    req = Add(*rkeys)
    if any(suminit):
        maxval = max(suminit)
        for term in seriesdict:
            val = seriesdict[term]
            if val != maxval:
                for i in range(val, maxval):
                    teq += term.subs(n, val)

    finaldict = {}
    if teq:
        fargs = teq.atoms(AppliedUndef)
        if len(fargs) == 1:
            finaldict[fargs.pop()] = 0
        else:
            maxf = max(fargs, key = lambda x: x.args[0])
            sol = solve(teq, maxf)
            if isinstance(sol, list):
                sol = sol[0]
            finaldict[maxf] = sol

    # Finding the recurrence relation in terms of the largest term.
    fargs = req.atoms(AppliedUndef)
    maxf = max(fargs, key = lambda x: x.args[0])
    minf = min(fargs, key = lambda x: x.args[0])
    if minf.args[0].is_Symbol:
        startiter = 0
    else:
        startiter = -minf.args[0].as_independent(n)[0]
    lhs = maxf
    rhs =  solve(req, maxf)
    if isinstance(rhs, list):
        rhs = rhs[0]

    # Checking how many values are already present
    tcounter = len([t for t in finaldict.values() if t])

    for count in range(tcounter, terms - 3):  # Assuming c0 and c1 to be arbitrary
    #while tcounter < terms - 2:  # Assuming c0 and c1 to be arbitrary
        check = rhs.subs(n, startiter)
        nlhs = lhs.subs(n, startiter)
        nrhs = check.subs(finaldict)
        finaldict[nlhs] = nrhs
        startiter += 1

    # Post processing
    series = C0 + C1*(x - x0)
    for term in finaldict:
        if finaldict[term]:
            fact = term.args[0]
            series += (finaldict[term].subs([(recurr(0), C0), (recurr(1), C1)])*(
                x - x0)**fact)
    series = collect(expand_mul(series), [C0, C1]) + Order(x**terms)
    return Eq(f(x), series)



def ode_2nd_power_series_regular(eq, func, order, match):
    r"""
    Gives a power series solution to a second order homogeneous differential
    equation with polynomial coefficients at a regular point. A second order
    homogenous differential equation is of the form

    .. math :: P(x)\frac{d^2y}{dx^2} + Q(x)\frac{dy}{dx} + R(x) = 0

    A point is said to regular singular at `x0` if `x - x0\frac{Q(x)}{P(x)}`
    and `(x - x0)^{2}\frac{R(x)}{P(x)}` are analytic at `x0`. For simplicity
    `P(x)`, `Q(x)` and `R(x)` are assumed to be polynomials. The algorithm for
    finding the power series solutions is:

    1.  Try expressing `(x - x0)P(x)` and `((x - x0)^{2})Q(x)` as power series
        solutions about x0. Find `p0` and `q0` which are the constants of the
        power series expansions.
    2.  Solve the indicial equation `f(m) = m(m - 1) + m*p0 + q0`, to obtain the
        roots `m1` and `m2` of the indicial equation.
    3.  If `m1 - m2` is a non integer there exists two series solutions. If
        `m1 = m2`, there exists only one solution. If `m1 - m2` is an integer,
        then the existence of one solution is confirmed. The other solution may
        or may not exist.

    The power series solution is of the form `x^{m}\sum_{n=0}^\infty a_{n}x^{n}`. The
    coefficients are determined by the following recurrence relation.
    `a_{n} = -\frac{\sum_{k=0}^{n-1} q_{n-k} + (m + k)p_{n-k}}{f(m + n)}`. For the case
    in which `m1 - m2` is an integer, it can be seen from the recurrence relation
    that for the lower root `m`, when `n` equals the difference of both the
    roots, the denominator becomes zero. So if the numerator is not equal to zero,
    a second series solution exists.


    Examples
    ========

    >>> from sympy import dsolve, Function, pprint
    >>> from sympy.abc import x, y
    >>> f = Function("f")
    >>> eq = x*(f(x).diff(x, 2)) + 2*(f(x).diff(x)) + x*f(x)
    >>> pprint(dsolve(eq))
                                  /    6    4    2    \
                                  |   x    x    x     |
              /  4    2    \   C1*|- --- + -- - -- + 1|
              | x    x     |      \  720   24   2     /    / 6\
    f(x) = C2*|--- - -- + 1| + ------------------------ + O\x /
              \120   6     /              x


    References
    ==========
    - George E. Simmons, "Differential Equations with Applications and
      Historical Notes", p.p 176 - 184

    """
    x = func.args[0]
    f = func.func
    C0, C1 = get_numbered_constants(eq, num=2)
    n = Dummy("n")
    m = Dummy("m")  # for solving the indicial equation
    s = Wild("s")
    k = Wild("k", exclude=[x])
    x0 = match.get('x0')
    terms = match.get('terms', 5)
    p = match['p']
    q = match['q']

    # Generating the indicial equation
    indicial = []
    for term in [p, q]:
        if not term.has(x):
            indicial.append(term)
        else:
            term = series(term, n=1, x0=x0)
            if isinstance(term, Order):
                indicial.append(S(0))
            else:
                for arg in term.args:
                    if not arg.has(x):
                        indicial.append(arg)
                        break

    p0, q0 = indicial
    sollist = solve(m*(m - 1) + m*p0 + q0, m)
    if sollist and isinstance(sollist, list) and all(
        [sol.is_real for sol in sollist]):
        serdict1 = {}
        serdict2 = {}
        if len(sollist) == 1:
            # Only one series solution exists in this case.
            m1 = m2 = sollist.pop()
            if terms-m1-1 <= 0:
              return Eq(f(x), Order(terms))
            serdict1 = _frobenius(terms-m1-1, m1, p0, q0, p, q, x0, x, C0)

        else:
            m1 = sollist[0]
            m2 = sollist[1]
            if m1 < m2:
                m1, m2 = m2, m1
            # Irrespective of whether m1 - m2 is an integer or not, one
            # Frobenius series solution exists.
            serdict1 = _frobenius(terms-m1-1, m1, p0, q0, p, q, x0, x, C0)
            if not (m1 - m2).is_integer:
                # Second frobenius series solution exists.
                serdict2 = _frobenius(terms-m2-1, m2, p0, q0, p, q, x0, x, C1)
            else:
                # Check if second frobenius series solution exists.
                serdict2 = _frobenius(terms-m2-1, m2, p0, q0, p, q, x0, x, C1, check=m1)

        if serdict1:
            finalseries1 = C0
            for key in serdict1:
                power = int(key.name[1:])
                finalseries1 += serdict1[key]*(x - x0)**power
            finalseries1 = (x - x0)**m1*finalseries1
            finalseries2 = S(0)
            if serdict2:
                for key in serdict2:
                    power = int(key.name[1:])
                    finalseries2 += serdict2[key]*(x - x0)**power
                finalseries2 += C1
                finalseries2 = (x - x0)**m2*finalseries2
            return Eq(f(x), collect(finalseries1 + finalseries2,
                [C0, C1]) + Order(x**terms))

def _frobenius(n, m, p0, q0, p, q, x0, x, c, check=None):
    r"""
    Returns a dict with keys as coefficients and values as their values in terms of C0
    """
    n = int(n)
    # In cases where m1 - m2 is not an integer
    m2 = check

    d = Dummy("d")
    numsyms = numbered_symbols("C", start=0)
    numsyms = [next(numsyms) for i in range(n + 1)]
    C0 = Symbol("C0")
    serlist = []
    for ser in [p, q]:
        # Order term not present
        if ser.is_polynomial(x) and Poly(ser, x).degree() <= n:
            if x0:
                ser = ser.subs(x, x + x0)
            dict_ = Poly(ser, x).as_dict()
        # Order term present
        else:
            tseries = series(ser, x=x0, n=n+1)
            # Removing order
            dict_ = Poly(list(ordered(tseries.args))[: -1], x).as_dict()
        # Fill in with zeros, if coefficients are zero.
        for i in range(n + 1):
            if (i,) not in dict_:
                dict_[(i,)] = S(0)
        serlist.append(dict_)

    pseries = serlist[0]
    qseries = serlist[1]
    indicial = d*(d - 1) + d*p0 + q0
    frobdict = {}
    for i in range(1, n + 1):
        num = c*(m*pseries[(i,)] + qseries[(i,)])
        for j in range(1, i):
            sym = Symbol("C" + str(j))
            num += frobdict[sym]*((m + j)*pseries[(i - j,)] + qseries[(i - j,)])

        # Checking for cases when m1 - m2 is an integer. If num equals zero
        # then a second Frobenius series solution cannot be found. If num is not zero
        # then set constant as zero and proceed.
        if m2 is not None and i == m2 - m:
            if num:
                return False
            else:
                frobdict[numsyms[i]] = S(0)
        else:
            frobdict[numsyms[i]] = -num/(indicial.subs(d, m+i))

    return frobdict

def _nth_linear_match(eq, func, order):
    r"""
    Matches a differential equation to the linear form:

    .. math:: a_n(x) y^{(n)} + \cdots + a_1(x)y' + a_0(x) y + B(x) = 0

    Returns a dict of order:coeff terms, where order is the order of the
    derivative on each term, and coeff is the coefficient of that derivative.
    The key ``-1`` holds the function `B(x)`. Returns ``None`` if the ODE is
    not linear.  This function assumes that ``func`` has already been checked
    to be good.

    Examples
    ========

    >>> from sympy import Function, cos, sin
    >>> from sympy.abc import x
    >>> from sympy.solvers.ode import _nth_linear_match
    >>> f = Function('f')
    >>> _nth_linear_match(f(x).diff(x, 3) + 2*f(x).diff(x) +
    ... x*f(x).diff(x, 2) + cos(x)*f(x).diff(x) + x - f(x) -
    ... sin(x), f(x), 3)
    {-1: x - sin(x), 0: -1, 1: cos(x) + 2, 2: x, 3: 1}
    >>> _nth_linear_match(f(x).diff(x, 3) + 2*f(x).diff(x) +
    ... x*f(x).diff(x, 2) + cos(x)*f(x).diff(x) + x - f(x) -
    ... sin(f(x)), f(x), 3) == None
    True

    """
    x = func.args[0]
    one_x = set([x])
    terms = dict([(i, S.Zero) for i in range(-1, order + 1)])
    for i in Add.make_args(eq):
        if not i.has(func):
            terms[-1] += i
        else:
            c, f = i.as_independent(func)
            if not ((isinstance(f, Derivative) and set(f.variables) == one_x) \
                    or f == func):
                return None
            else:
                terms[len(f.args[1:])] += c
    return terms


def ode_nth_linear_euler_eq_homogeneous(eq, func, order, match, returns='sol'):
    r"""
    Solves an `n`\th order linear homogeneous variable-coefficient
    Cauchy-Euler equidimensional ordinary differential equation.

    This is an equation with form `0 = a_0 f(x) + a_1 x f'(x) + a_2 x^2 f''(x)
    \cdots`.

    These equations can be solved in a general manner, by substituting
    solutions of the form `f(x) = x^r`, and deriving a characteristic equation
    for `r`.  When there are repeated roots, we include extra terms of the
    form `C_{r k} \ln^k(x) x^r`, where `C_{r k}` is an arbitrary integration
    constant, `r` is a root of the characteristic equation, and `k` ranges
    over the multiplicity of `r`.  In the cases where the roots are complex,
    solutions of the form `C_1 x^a \sin(b \log(x)) + C_2 x^a \cos(b \log(x))`
    are returned, based on expansions with Eulers formula.  The general
    solution is the sum of the terms found.  If SymPy cannot find exact roots
    to the characteristic equation, a
    :py:class:`~sympy.polys.rootoftools.CRootOf` instance will be returned
    instead.

    >>> from sympy import Function, dsolve, Eq
    >>> from sympy.abc import x
    >>> f = Function('f')
    >>> dsolve(4*x**2*f(x).diff(x, 2) + f(x), f(x),
    ... hint='nth_linear_euler_eq_homogeneous')
    ... # doctest: +NORMALIZE_WHITESPACE
    Eq(f(x), sqrt(x)*(C1 + C2*log(x)))

    Note that because this method does not involve integration, there is no
    ``nth_linear_euler_eq_homogeneous_Integral`` hint.

    The following is for internal use:

    - ``returns = 'sol'`` returns the solution to the ODE.
    - ``returns = 'list'`` returns a list of linearly independent solutions,
      corresponding to the fundamental solution set, for use with non
      homogeneous solution methods like variation of parameters and
      undetermined coefficients.  Note that, though the solutions should be
      linearly independent, this function does not explicitly check that.  You
      can do ``assert simplify(wronskian(sollist)) != 0`` to check for linear
      independence.  Also, ``assert len(sollist) == order`` will need to pass.
    - ``returns = 'both'``, return a dictionary ``{'sol': <solution to ODE>,
      'list': <list of linearly independent solutions>}``.

    Examples
    ========

    >>> from sympy import Function, dsolve, pprint
    >>> from sympy.abc import x
    >>> f = Function('f')
    >>> eq = f(x).diff(x, 2)*x**2 - 4*f(x).diff(x)*x + 6*f(x)
    >>> pprint(dsolve(eq, f(x),
    ... hint='nth_linear_euler_eq_homogeneous'))
            2
    f(x) = x *(C1 + C2*x)

    References
    ==========

    - http://en.wikipedia.org/wiki/Cauchy%E2%80%93Euler_equation
    - C. Bender & S. Orszag, "Advanced Mathematical Methods for Scientists and
      Engineers", Springer 1999, pp. 12

    # indirect doctest

    """
    global collectterms
    collectterms = []

    x = func.args[0]
    f = func.func
    r = match

    # First, set up characteristic equation.
    chareq, symbol = S.Zero, Dummy('x')

    for i in r.keys():
        if not isinstance(i, str) and i >= 0:
            chareq += (r[i]*diff(x**symbol, x, i)*x**-symbol).expand()

    chareq = Poly(chareq, symbol)
    chareqroots = [rootof(chareq, k) for k in range(chareq.degree())]

    # A generator of constants
    constants = list(get_numbered_constants(eq, num=chareq.degree()*2))
    constants.reverse()

    # Create a dict root: multiplicity or charroots
    charroots = defaultdict(int)
    for root in chareqroots:
        charroots[root] += 1
    gsol = S(0)
    # We need keep track of terms so we can run collect() at the end.
    # This is necessary for constantsimp to work properly.
    ln = log
    for root, multiplicity in charroots.items():
        for i in range(multiplicity):
            if isinstance(root, RootOf):
                gsol += (x**root) * constants.pop()
                if multiplicity != 1:
                    raise ValueError("Value should be 1")
                collectterms = [(0, root, 0)] + collectterms
            elif root.is_real:
                gsol += ln(x)**i*(x**root) * constants.pop()
                collectterms = [(i, root, 0)] + collectterms
            else:
                reroot = re(root)
                imroot = im(root)
                gsol += ln(x)**i * (x**reroot) * (
                    constants.pop() * sin(abs(imroot)*ln(x))
                    + constants.pop() * cos(imroot*ln(x)))
                # Preserve ordering (multiplicity, real part, imaginary part)
                # It will be assumed implicitly when constructing
                # fundamental solution sets.
                collectterms = [(i, reroot, imroot)] + collectterms
    if returns == 'sol':
        return Eq(f(x), gsol)
    elif returns in ('list' 'both'):
        # HOW TO TEST THIS CODE? (dsolve does not pass 'returns' through)
        # Create a list of (hopefully) linearly independent solutions
        gensols = []
        # Keep track of when to use sin or cos for nonzero imroot
        for i, reroot, imroot in collectterms:
            if imroot == 0:
                gensols.append(ln(x)**i*x**reroot)
            else:
                sin_form = ln(x)**i*x**reroot*sin(abs(imroot)*ln(x))
                if sin_form in gensols:
                    cos_form = ln(x)**i*x**reroot*cos(imroot*ln(x))
                    gensols.append(cos_form)
                else:
                    gensols.append(sin_form)
        if returns == 'list':
            return gensols
        else:
            return {'sol': Eq(f(x), gsol), 'list': gensols}
    else:
        raise ValueError('Unknown value for key "returns".')


def ode_nth_linear_euler_eq_nonhomogeneous_undetermined_coefficients(eq, func, order, match, returns='sol'):
    r"""
    Solves an `n`\th order linear non homogeneous Cauchy-Euler equidimensional
    ordinary differential equation using undetermined coefficients.

    This is an equation with form `g(x) = a_0 f(x) + a_1 x f'(x) + a_2 x^2 f''(x)
    \cdots`.

    These equations can be solved in a general manner, by substituting
    solutions of the form `x = exp(t)`, and deriving a characteristic equation
    of form `g(exp(t)) = b_0 f(t) + b_1 f'(t) + b_2 f''(t) \cdots` which can
    be then solved by nth_linear_constant_coeff_undetermined_coefficients if
    g(exp(t)) has finite number of lineary independent derivatives.

    Functions that fit this requirement are finite sums functions of the form
    `a x^i e^{b x} \sin(c x + d)` or `a x^i e^{b x} \cos(c x + d)`, where `i`
    is a non-negative integer and `a`, `b`, `c`, and `d` are constants.  For
    example any polynomial in `x`, functions like `x^2 e^{2 x}`, `x \sin(x)`,
    and `e^x \cos(x)` can all be used.  Products of `\sin`'s and `\cos`'s have
    a finite number of derivatives, because they can be expanded into `\sin(a
    x)` and `\cos(b x)` terms.  However, SymPy currently cannot do that
    expansion, so you will need to manually rewrite the expression in terms of
    the above to use this method.  So, for example, you will need to manually
    convert `\sin^2(x)` into `(1 + \cos(2 x))/2` to properly apply the method
    of undetermined coefficients on it.

    After replacement of x by exp(t), this method works by creating a trial function
    from the expression and all of its linear independent derivatives and
    substituting them into the original ODE.  The coefficients for each term
    will be a system of linear equations, which are be solved for and
    substituted, giving the solution. If any of the trial functions are linearly
    dependent on the solution to the homogeneous equation, they are multiplied
    by sufficient `x` to make them linearly independent.

    Examples
    ========

    >>> from sympy import dsolve, Function, Derivative, log
    >>> from sympy.abc import x
    >>> f = Function('f')
    >>> eq = x**2*Derivative(f(x), x, x) - 2*x*Derivative(f(x), x) + 2*f(x) - log(x)
    >>> dsolve(eq, f(x),
    ... hint='nth_linear_euler_eq_nonhomogeneous_undetermined_coefficients').expand()
    Eq(f(x), C1*x + C2*x**2 + log(x)/2 + 3/4)

    """
    x = func.args[0]
    f = func.func
    r = match

    chareq, eq, symbol = S.Zero, S.Zero, Dummy('x')

    for i in r.keys():
        if not isinstance(i, str) and i >= 0:
            chareq += (r[i]*diff(x**symbol, x, i)*x**-symbol).expand()

    for i in range(1,degree(Poly(chareq, symbol))+1):
        eq += chareq.coeff(symbol**i)*diff(f(x), x, i)

    if chareq.as_coeff_add(symbol)[0]:
        eq += chareq.as_coeff_add(symbol)[0]*f(x)
    e, re = posify(r[-1].subs(x, exp(x)))
    eq += e.subs(re)

    match = _nth_linear_match(eq, f(x), ode_order(eq, f(x)))
    match['trialset'] = r['trialset']
    return ode_nth_linear_constant_coeff_undetermined_coefficients(eq, func, order, match).subs(x, log(x)).subs(f(log(x)), f(x)).expand()


def ode_nth_linear_euler_eq_nonhomogeneous_variation_of_parameters(eq, func, order, match, returns='sol'):
    r"""
    Solves an `n`\th order linear non homogeneous Cauchy-Euler equidimensional
    ordinary differential equation using variation of parameters.

    This is an equation with form `g(x) = a_0 f(x) + a_1 x f'(x) + a_2 x^2 f''(x)
    \cdots`.

    This method works by assuming that the particular solution takes the form

    .. math:: \sum_{x=1}^{n} c_i(x) y_i(x) {a_n} {x^n} \text{,}

    where `y_i` is the `i`\th solution to the homogeneous equation.  The
    solution is then solved using Wronskian's and Cramer's Rule.  The
    particular solution is given by multiplying eq given below with `a_n x^{n}`

    .. math:: \sum_{x=1}^n \left( \int \frac{W_i(x)}{W(x)} \,dx
                \right) y_i(x) \text{,}

    where `W(x)` is the Wronskian of the fundamental system (the system of `n`
    linearly independent solutions to the homogeneous equation), and `W_i(x)`
    is the Wronskian of the fundamental system with the `i`\th column replaced
    with `[0, 0, \cdots, 0, \frac{x^{- n}}{a_n} g{\left (x \right )}]`.

    This method is general enough to solve any `n`\th order inhomogeneous
    linear differential equation, but sometimes SymPy cannot simplify the
    Wronskian well enough to integrate it.  If this method hangs, try using the
    ``nth_linear_constant_coeff_variation_of_parameters_Integral`` hint and
    simplifying the integrals manually.  Also, prefer using
    ``nth_linear_constant_coeff_undetermined_coefficients`` when it
    applies, because it doesn't use integration, making it faster and more
    reliable.

    Warning, using simplify=False with
    'nth_linear_constant_coeff_variation_of_parameters' in
    :py:meth:`~sympy.solvers.ode.dsolve` may cause it to hang, because it will
    not attempt to simplify the Wronskian before integrating.  It is
    recommended that you only use simplify=False with
    'nth_linear_constant_coeff_variation_of_parameters_Integral' for this
    method, especially if the solution to the homogeneous equation has
    trigonometric functions in it.

    Examples
    ========

    >>> from sympy import Function, dsolve, Derivative
    >>> from sympy.abc import x
    >>> f = Function('f')
    >>> eq = x**2*Derivative(f(x), x, x) - 2*x*Derivative(f(x), x) + 2*f(x) - x**4
    >>> dsolve(eq, f(x),
    ... hint='nth_linear_euler_eq_nonhomogeneous_variation_of_parameters').expand()
    Eq(f(x), C1*x + C2*x**2 + x**4/6)

    """
    x = func.args[0]
    f = func.func
    r = match

    gensol = ode_nth_linear_euler_eq_homogeneous(eq, func, order, match, returns='both')
    match.update(gensol)
    r[-1] = r[-1]/r[ode_order(eq, f(x))]
    sol = _solve_variation_of_parameters(eq, func, order, match)
    return Eq(f(x), r['sol'].rhs + (sol.rhs - r['sol'].rhs)*r[ode_order(eq, f(x))])


def ode_almost_linear(eq, func, order, match):
    r"""
    Solves an almost-linear differential equation.

    The general form of an almost linear differential equation is

    .. math:: f(x) g(y) y + k(x) l(y) + m(x) = 0
                \text{where} l'(y) = g(y)\text{.}

    This can be solved by substituting `l(y) = u(y)`.  Making the given
    substitution reduces it to a linear differential equation of the form `u'
    + P(x) u + Q(x) = 0`.

    The general solution is

        >>> from sympy import Function, dsolve, Eq, pprint
        >>> from sympy.abc import x, y, n
        >>> f, g, k, l = map(Function, ['f', 'g', 'k', 'l'])
        >>> genform = Eq(f(x)*(l(y).diff(y)) + k(x)*l(y) + g(x))
        >>> pprint(genform)
             d
        f(x)*--(l(y)) + g(x) + k(x)*l(y) = 0
             dy
        >>> pprint(dsolve(genform, hint = 'almost_linear'))
               /     //   -y*g(x)                  \\
               |     ||   --------     for k(x) = 0||
               |     ||     f(x)                   ||  -y*k(x)
               |     ||                            ||  --------
               |     ||       y*k(x)               ||    f(x)
        l(y) = |C1 + |<       ------               ||*e
               |     ||        f(x)                ||
               |     ||-g(x)*e                     ||
               |     ||--------------   otherwise  ||
               |     ||     k(x)                   ||
               \     \\                            //


    See Also
    ========
    :meth:`sympy.solvers.ode.ode_1st_linear`

    Examples
    ========

    >>> from sympy import Function, Derivative, pprint
    >>> from sympy.solvers.ode import dsolve, classify_ode
    >>> from sympy.abc import x
    >>> f = Function('f')
    >>> d = f(x).diff(x)
    >>> eq = x*d + x*f(x) + 1
    >>> dsolve(eq, f(x), hint='almost_linear')
    Eq(f(x), (C1 - Ei(x))*exp(-x))
    >>> pprint(dsolve(eq, f(x), hint='almost_linear'))
                         -x
    f(x) = (C1 - Ei(x))*e

    References
    ==========

    - Joel Moses, "Symbolic Integration - The Stormy Decade", Communications
      of the ACM, Volume 14, Number 8, August 1971, pp. 558
    """

    # Since ode_1st_linear has already been implemented, and the
    # coefficients have been modified to the required form in
    # classify_ode, just passing eq, func, order and match to
    # ode_1st_linear will give the required output.
    return ode_1st_linear(eq, func, order, match)

def _linear_coeff_match(expr, func):
    r"""
    Helper function to match hint ``linear_coefficients``.

    Matches the expression to the form `(a_1 x + b_1 f(x) + c_1)/(a_2 x + b_2
    f(x) + c_2)` where the following conditions hold:

    1. `a_1`, `b_1`, `c_1`, `a_2`, `b_2`, `c_2` are Rationals;
    2. `c_1` or `c_2` are not equal to zero;
    3. `a_2 b_1 - a_1 b_2` is not equal to zero.

    Return ``xarg``, ``yarg`` where

    1. ``xarg`` = `(b_2 c_1 - b_1 c_2)/(a_2 b_1 - a_1 b_2)`
    2. ``yarg`` = `(a_1 c_2 - a_2 c_1)/(a_2 b_1 - a_1 b_2)`


    Examples
    ========

    >>> from sympy import Function
    >>> from sympy.abc import x
    >>> from sympy.solvers.ode import _linear_coeff_match
    >>> from sympy.functions.elementary.trigonometric import sin
    >>> f = Function('f')
    >>> _linear_coeff_match((
    ... (-25*f(x) - 8*x + 62)/(4*f(x) + 11*x - 11)), f(x))
    (1/9, 22/9)
    >>> _linear_coeff_match(
    ... sin((-5*f(x) - 8*x + 6)/(4*f(x) + x - 1)), f(x))
    (19/27, 2/27)
    >>> _linear_coeff_match(sin(f(x)/x), f(x))

    """
    f = func.func
    x = func.args[0]
    def abc(eq):
        r'''
        Internal function of _linear_coeff_match
        that returns Rationals a, b, c
        if eq is a*x + b*f(x) + c, else None.
        '''
        eq = _mexpand(eq)
        c = eq.as_independent(x, f(x), as_Add = True)[0]
        if not c.is_Rational:
            return
        a = eq.coeff(x)
        if not a.is_Rational:
            return
        b = eq.coeff(f(x))
        if not b.is_Rational:
            return
        if eq == a*x + b*f(x) + c:
            return a, b, c

    def match(arg):
        r'''
        Internal function of _linear_coeff_match that returns Rationals a1,
        b1, c1, a2, b2, c2 and a2*b1 - a1*b2 of the expression (a1*x + b1*f(x)
        + c1)/(a2*x + b2*f(x) + c2) if one of c1 or c2 and a2*b1 - a1*b2 is
        non-zero, else None.
        '''
        n, d = arg.together().as_numer_denom()
        m = abc(n)
        if m is not None:
            a1, b1, c1 = m
            m = abc(d)
            if m is not None:
                a2, b2, c2 = m
                d = a2*b1 - a1*b2
                if (c1 or c2) and d:
                    return a1, b1, c1, a2, b2, c2, d

    m = [fi.args[0] for fi in expr.atoms(Function) if fi.func != f and
         len(fi.args) == 1 and not fi.args[0].is_Function] or set([expr])
    m1 = match(m.pop())
    if m1 and all(match(mi) == m1 for mi in m):
        a1, b1, c1, a2, b2, c2, denom = m1
        return (b2*c1 - b1*c2)/denom, (a1*c2 - a2*c1)/denom

def ode_linear_coefficients(eq, func, order, match):
    r"""
    Solves a differential equation with linear coefficients.

    The general form of a differential equation with linear coefficients is

    .. math:: y' + F\left(\!\frac{a_1 x + b_1 y + c_1}{a_2 x + b_2 y +
                c_2}\!\right) = 0\text{,}

    where `a_1`, `b_1`, `c_1`, `a_2`, `b_2`, `c_2` are constants and `a_1 b_2
    - a_2 b_1 \ne 0`.

    This can be solved by substituting:

    .. math:: x = x' + \frac{b_2 c_1 - b_1 c_2}{a_2 b_1 - a_1 b_2}

              y = y' + \frac{a_1 c_2 - a_2 c_1}{a_2 b_1 - a_1
                  b_2}\text{.}

    This substitution reduces the equation to a homogeneous differential
    equation.

    See Also
    ========
    :meth:`sympy.solvers.ode.ode_1st_homogeneous_coeff_best`
    :meth:`sympy.solvers.ode.ode_1st_homogeneous_coeff_subs_indep_div_dep`
    :meth:`sympy.solvers.ode.ode_1st_homogeneous_coeff_subs_dep_div_indep`

    Examples
    ========

    >>> from sympy import Function, Derivative, pprint
    >>> from sympy.solvers.ode import dsolve, classify_ode
    >>> from sympy.abc import x
    >>> f = Function('f')
    >>> df = f(x).diff(x)
    >>> eq = (x + f(x) + 1)*df + (f(x) - 6*x + 1)
    >>> dsolve(eq, hint='linear_coefficients')
    [Eq(f(x), -x - sqrt(C1 + 7*x**2) - 1), Eq(f(x), -x + sqrt(C1 + 7*x**2) - 1)]
    >>> pprint(dsolve(eq, hint='linear_coefficients'))
                      ___________                     ___________
                   /         2                     /         2
    [f(x) = -x - \/  C1 + 7*x   - 1, f(x) = -x + \/  C1 + 7*x   - 1]


    References
    ==========

    - Joel Moses, "Symbolic Integration - The Stormy Decade", Communications
      of the ACM, Volume 14, Number 8, August 1971, pp. 558
    """

    return ode_1st_homogeneous_coeff_best(eq, func, order, match)


def ode_separable_reduced(eq, func, order, match):
    r"""
    Solves a differential equation that can be reduced to the separable form.

    The general form of this equation is

    .. math:: y' + (y/x) H(x^n y) = 0\text{}.

    This can be solved by substituting `u(y) = x^n y`.  The equation then
    reduces to the separable form `\frac{u'}{u (\mathrm{power} - H(u))} -
    \frac{1}{x} = 0`.

    The general solution is:

        >>> from sympy import Function, dsolve, Eq, pprint
        >>> from sympy.abc import x, n
        >>> f, g = map(Function, ['f', 'g'])
        >>> genform = f(x).diff(x) + (f(x)/x)*g(x**n*f(x))
        >>> pprint(genform)
                         / n     \
        d          f(x)*g\x *f(x)/
        --(f(x)) + ---------------
        dx                x
        >>> pprint(dsolve(genform, hint='separable_reduced'))
         n
        x *f(x)
          /
         |
         |         1
         |    ------------ dy = C1 + log(x)
         |    y*(n - g(y))
         |
         /

    See Also
    ========
    :meth:`sympy.solvers.ode.ode_separable`

    Examples
    ========

    >>> from sympy import Function, Derivative, pprint
    >>> from sympy.solvers.ode import dsolve, classify_ode
    >>> from sympy.abc import x
    >>> f = Function('f')
    >>> d = f(x).diff(x)
    >>> eq = (x - x**2*f(x))*d - f(x)
    >>> dsolve(eq, hint='separable_reduced')
    [Eq(f(x), (-sqrt(C1*x**2 + 1) + 1)/x), Eq(f(x), (sqrt(C1*x**2 + 1) + 1)/x)]
    >>> pprint(dsolve(eq, hint='separable_reduced'))
                 ___________                ___________
                /     2                    /     2
            - \/  C1*x  + 1  + 1         \/  C1*x  + 1  + 1
    [f(x) = --------------------, f(x) = ------------------]
                     x                           x

    References
    ==========

    - Joel Moses, "Symbolic Integration - The Stormy Decade", Communications
      of the ACM, Volume 14, Number 8, August 1971, pp. 558
    """

    # Arguments are passed in a way so that they are coherent with the
    # ode_separable function
    x = func.args[0]
    f = func.func
    y = Dummy('y')
    u = match['u'].subs(match['t'], y)
    ycoeff = 1/(y*(match['power'] - u))
    m1 = {y: 1, x: -1/x, 'coeff': 1}
    m2 = {y: ycoeff, x: 1, 'coeff': 1}
    r = {'m1': m1, 'm2': m2, 'y': y, 'hint': x**match['power']*f(x)}
    return ode_separable(eq, func, order, r)


def ode_1st_power_series(eq, func, order, match):
    r"""
    The power series solution is a method which gives the Taylor series expansion
    to the solution of a differential equation.

    For a first order differential equation `\frac{dy}{dx} = h(x, y)`, a power
    series solution exists at a point `x = x_{0}` if `h(x, y)` is analytic at `x_{0}`.
    The solution is given by

    .. math:: y(x) = y(x_{0}) + \sum_{n = 1}^{\infty} \frac{F_{n}(x_{0},b)(x - x_{0})^n}{n!},

    where `y(x_{0}) = b` is the value of y at the initial value of `x_{0}`.
    To compute the values of the `F_{n}(x_{0},b)` the following algorithm is
    followed, until the required number of terms are generated.

    1. `F_1 = h(x_{0}, b)`
    2. `F_{n+1} = \frac{\partial F_{n}}{\partial x} + \frac{\partial F_{n}}{\partial y}F_{1}`

    Examples
    ========

    >>> from sympy import Function, Derivative, pprint, exp
    >>> from sympy.solvers.ode import dsolve
    >>> from sympy.abc import x
    >>> f = Function('f')
    >>> eq = exp(x)*(f(x).diff(x)) - f(x)
    >>> pprint(dsolve(eq, hint='1st_power_series'))
                           3       4       5
                       C1*x    C1*x    C1*x     / 6\
    f(x) = C1 + C1*x - ----- + ----- + ----- + O\x /
                         6       24      60


    References
    ==========

    - Travis W. Walker, Analytic power series technique for solving first-order
      differential equations, p.p 17, 18

    """
    x = func.args[0]
    y = match['y']
    f = func.func
    h = -match[match['d']]/match[match['e']]
    point = match.get('f0')
    value = match.get('f0val')
    terms = match.get('terms')

    # First term
    F = h
    if not h:
        return Eq(f(x), value)

    # Initialisation
    series = value
    if terms > 1:
        hc = h.subs({x: point, y: value})
        if hc.has(oo) or hc.has(NaN) or hc.has(zoo):
            # Derivative does not exist, not analytic
            return Eq(f(x), oo)
        elif hc:
            series += hc*(x - point)

    for factcount in range(2, terms):
        Fnew = F.diff(x) + F.diff(y)*h
        Fnewc = Fnew.subs({x: point, y: value})
        # Same logic as above
        if Fnewc.has(oo) or Fnewc.has(NaN) or Fnewc.has(-oo) or Fnewc.has(zoo):
            return Eq(f(x), oo)
        series += Fnewc*((x - point)**factcount)/factorial(factcount)
        F = Fnew
    series += Order(x**terms)
    return Eq(f(x), series)


def ode_nth_linear_constant_coeff_homogeneous(eq, func, order, match,
        returns='sol'):
    r"""
    Solves an `n`\th order linear homogeneous differential equation with
    constant coefficients.

    This is an equation of the form

    .. math:: a_n f^{(n)}(x) + a_{n-1} f^{(n-1)}(x) + \cdots + a_1 f'(x)
                + a_0 f(x) = 0\text{.}

    These equations can be solved in a general manner, by taking the roots of
    the characteristic equation `a_n m^n + a_{n-1} m^{n-1} + \cdots + a_1 m +
    a_0 = 0`.  The solution will then be the sum of `C_n x^i e^{r x}` terms,
    for each where `C_n` is an arbitrary constant, `r` is a root of the
    characteristic equation and `i` is one of each from 0 to the multiplicity
    of the root - 1 (for example, a root 3 of multiplicity 2 would create the
    terms `C_1 e^{3 x} + C_2 x e^{3 x}`).  The exponential is usually expanded
    for complex roots using Euler's equation `e^{I x} = \cos(x) + I \sin(x)`.
    Complex roots always come in conjugate pairs in polynomials with real
    coefficients, so the two roots will be represented (after simplifying the
    constants) as `e^{a x} \left(C_1 \cos(b x) + C_2 \sin(b x)\right)`.

    If SymPy cannot find exact roots to the characteristic equation, a
    :py:class:`~sympy.polys.rootoftools.CRootOf` instance will be return
    instead.

    >>> from sympy import Function, dsolve, Eq
    >>> from sympy.abc import x
    >>> f = Function('f')
    >>> dsolve(f(x).diff(x, 5) + 10*f(x).diff(x) - 2*f(x), f(x),
    ... hint='nth_linear_constant_coeff_homogeneous')
    ... # doctest: +NORMALIZE_WHITESPACE
    Eq(f(x), C1*exp(x*CRootOf(_x**5 + 10*_x - 2, 0)) +
    C2*exp(x*CRootOf(_x**5 + 10*_x - 2, 1)) +
    C3*exp(x*CRootOf(_x**5 + 10*_x - 2, 2)) +
    C4*exp(x*CRootOf(_x**5 + 10*_x - 2, 3)) +
    C5*exp(x*CRootOf(_x**5 + 10*_x - 2, 4)))

    Note that because this method does not involve integration, there is no
    ``nth_linear_constant_coeff_homogeneous_Integral`` hint.

    The following is for internal use:

    - ``returns = 'sol'`` returns the solution to the ODE.
    - ``returns = 'list'`` returns a list of linearly independent solutions,
      for use with non homogeneous solution methods like variation of
      parameters and undetermined coefficients.  Note that, though the
      solutions should be linearly independent, this function does not
      explicitly check that.  You can do ``assert simplify(wronskian(sollist))
      != 0`` to check for linear independence.  Also, ``assert len(sollist) ==
      order`` will need to pass.
    - ``returns = 'both'``, return a dictionary ``{'sol': <solution to ODE>,
      'list': <list of linearly independent solutions>}``.

    Examples
    ========

    >>> from sympy import Function, dsolve, pprint
    >>> from sympy.abc import x
    >>> f = Function('f')
    >>> pprint(dsolve(f(x).diff(x, 4) + 2*f(x).diff(x, 3) -
    ... 2*f(x).diff(x, 2) - 6*f(x).diff(x) + 5*f(x), f(x),
    ... hint='nth_linear_constant_coeff_homogeneous'))
                        x                            -2*x
    f(x) = (C1 + C2*x)*e  + (C3*sin(x) + C4*cos(x))*e

    References
    ==========

    - http://en.wikipedia.org/wiki/Linear_differential_equation section:
      Nonhomogeneous_equation_with_constant_coefficients
    - M. Tenenbaum & H. Pollard, "Ordinary Differential Equations",
      Dover 1963, pp. 211

    # indirect doctest

    """
    x = func.args[0]
    f = func.func
    r = match

    # First, set up characteristic equation.
    chareq, symbol = S.Zero, Dummy('x')

    for i in r.keys():
        if type(i) == str or i < 0:
            pass
        else:
            chareq += r[i]*symbol**i

    chareq = Poly(chareq, symbol)
    chareqroots = [rootof(chareq, k) for k in range(chareq.degree())]
    chareq_is_complex = not all([i.is_real for i in chareq.all_coeffs()])

    # A generator of constants
    constants = list(get_numbered_constants(eq, num=chareq.degree()*2))

    # Create a dict root: multiplicity or charroots
    charroots = defaultdict(int)
    for root in chareqroots:
        charroots[root] += 1
    gsol = S(0)
    # We need to keep track of terms so we can run collect() at the end.
    # This is necessary for constantsimp to work properly.
    global collectterms
    collectterms = []
    gensols = []
    conjugate_roots = [] # used to prevent double-use of conjugate roots
    for root, multiplicity in charroots.items():
        for i in range(multiplicity):
            if isinstance(root, RootOf):
                gensols.append(exp(root*x))
                if multiplicity != 1:
                    raise ValueError("Value should be 1")
                # This ordering is important
                collectterms = [(0, root, 0)] + collectterms
            else:
                if chareq_is_complex:
                    gensols.append(x**i*exp(root*x))
                    collectterms = [(i, root, 0)] + collectterms
                    continue
                reroot = re(root)
                imroot = im(root)
                if imroot.has(atan2) and reroot.has(atan2):
                    # Remove this condition when re and im stop returning
                    # circular atan2 usages.
                    gensols.append(x**i*exp(root*x))
                    collectterms = [(i, root, 0)] + collectterms
                else:
                    if root in conjugate_roots:
                        collectterms = [(i, reroot, imroot)] + collectterms
                        continue
                    if imroot == 0:
                        gensols.append(x**i*exp(reroot*x))
                        collectterms = [(i, reroot, 0)] + collectterms
                        continue
                    conjugate_roots.append(conjugate(root))
                    gensols.append(x**i*exp(reroot*x) * sin(abs(imroot) * x))
                    gensols.append(x**i*exp(reroot*x) * cos(    imroot  * x))

                    # This ordering is important
                    collectterms = [(i, reroot, imroot)] + collectterms
    if returns == 'list':
        return gensols
    elif returns in ('sol' 'both'):
        gsol = Add(*[i*j for (i,j) in zip(constants, gensols)])
        if returns == 'sol':
            return Eq(f(x), gsol)
        else:
            return {'sol': Eq(f(x), gsol), 'list': gensols}
    else:
        raise ValueError('Unknown value for key "returns".')


def ode_nth_linear_constant_coeff_undetermined_coefficients(eq, func, order, match):
    r"""
    Solves an `n`\th order linear differential equation with constant
    coefficients using the method of undetermined coefficients.

    This method works on differential equations of the form

    .. math:: a_n f^{(n)}(x) + a_{n-1} f^{(n-1)}(x) + \cdots + a_1 f'(x)
                + a_0 f(x) = P(x)\text{,}

    where `P(x)` is a function that has a finite number of linearly
    independent derivatives.

    Functions that fit this requirement are finite sums functions of the form
    `a x^i e^{b x} \sin(c x + d)` or `a x^i e^{b x} \cos(c x + d)`, where `i`
    is a non-negative integer and `a`, `b`, `c`, and `d` are constants.  For
    example any polynomial in `x`, functions like `x^2 e^{2 x}`, `x \sin(x)`,
    and `e^x \cos(x)` can all be used.  Products of `\sin`'s and `\cos`'s have
    a finite number of derivatives, because they can be expanded into `\sin(a
    x)` and `\cos(b x)` terms.  However, SymPy currently cannot do that
    expansion, so you will need to manually rewrite the expression in terms of
    the above to use this method.  So, for example, you will need to manually
    convert `\sin^2(x)` into `(1 + \cos(2 x))/2` to properly apply the method
    of undetermined coefficients on it.

    This method works by creating a trial function from the expression and all
    of its linear independent derivatives and substituting them into the
    original ODE.  The coefficients for each term will be a system of linear
    equations, which are be solved for and substituted, giving the solution.
    If any of the trial functions are linearly dependent on the solution to
    the homogeneous equation, they are multiplied by sufficient `x` to make
    them linearly independent.

    Examples
    ========

    >>> from sympy import Function, dsolve, pprint, exp, cos
    >>> from sympy.abc import x
    >>> f = Function('f')
    >>> pprint(dsolve(f(x).diff(x, 2) + 2*f(x).diff(x) + f(x) -
    ... 4*exp(-x)*x**2 + cos(2*x), f(x),
    ... hint='nth_linear_constant_coeff_undetermined_coefficients'))
           /             4\
           |            x |  -x   4*sin(2*x)   3*cos(2*x)
    f(x) = |C1 + C2*x + --|*e   - ---------- + ----------
           \            3 /           25           25

    References
    ==========

    - http://en.wikipedia.org/wiki/Method_of_undetermined_coefficients
    - M. Tenenbaum & H. Pollard, "Ordinary Differential Equations",
      Dover 1963, pp. 221

    # indirect doctest

    """
    gensol = ode_nth_linear_constant_coeff_homogeneous(eq, func, order, match,
        returns='both')
    match.update(gensol)
    return _solve_undetermined_coefficients(eq, func, order, match)


def _solve_undetermined_coefficients(eq, func, order, match):
    r"""
    Helper function for the method of undetermined coefficients.

    See the
    :py:meth:`~sympy.solvers.ode.ode_nth_linear_constant_coeff_undetermined_coefficients`
    docstring for more information on this method.

    The parameter ``match`` should be a dictionary that has the following
    keys:

    ``list``
      A list of solutions to the homogeneous equation, such as the list
      returned by
      ``ode_nth_linear_constant_coeff_homogeneous(returns='list')``.

    ``sol``
      The general solution, such as the solution returned by
      ``ode_nth_linear_constant_coeff_homogeneous(returns='sol')``.

    ``trialset``
      The set of trial functions as returned by
      ``_undetermined_coefficients_match()['trialset']``.

    """
    x = func.args[0]
    f = func.func
    r = match
    coeffs = numbered_symbols('a', cls=Dummy)
    coefflist = []
    gensols = r['list']
    gsol = r['sol']
    trialset = r['trialset']
    notneedset = set([])
    newtrialset = set([])
    global collectterms
    if len(gensols) != order:
        raise NotImplementedError("Cannot find " + str(order) +
        " solutions to the homogeneous equation necessary to apply" +
        " undetermined coefficients to " + str(eq) +
        " (number of terms != order)")
    usedsin = set([])
    mult = 0  # The multiplicity of the root
    getmult = True
    for i, reroot, imroot in collectterms:
        if getmult:
            mult = i + 1
            getmult = False
        if i == 0:
            getmult = True
        if imroot:
            # Alternate between sin and cos
            if (i, reroot) in usedsin:
                check = x**i*exp(reroot*x)*cos(imroot*x)
            else:
                check = x**i*exp(reroot*x)*sin(abs(imroot)*x)
                usedsin.add((i, reroot))
        else:
            check = x**i*exp(reroot*x)

        if check in trialset:
            # If an element of the trial function is already part of the
            # homogeneous solution, we need to multiply by sufficient x to
            # make it linearly independent.  We also don't need to bother
            # checking for the coefficients on those elements, since we
            # already know it will be 0.
            while True:
                if check*x**mult in trialset:
                    mult += 1
                else:
                    break
            trialset.add(check*x**mult)
            notneedset.add(check)

    newtrialset = trialset - notneedset

    trialfunc = 0
    for i in newtrialset:
        c = next(coeffs)
        coefflist.append(c)
        trialfunc += c*i

    eqs = sub_func_doit(eq, f(x), trialfunc)

    coeffsdict = dict(list(zip(trialset, [0]*(len(trialset) + 1))))

    eqs = expand_mul(eqs)

    for i in Add.make_args(eqs):
        s = separatevars(i, dict=True, symbols=[x])
        coeffsdict[s[x]] += s['coeff']

    coeffvals = solve(list(coeffsdict.values()), coefflist)

    if not coeffvals:
        raise NotImplementedError(
            "Could not solve `%s` using the "
            "method of undetermined coefficients "
            "(unable to solve for coefficients)." % eq)

    psol = trialfunc.subs(coeffvals)

    return Eq(f(x), gsol.rhs + psol)


def _undetermined_coefficients_match(expr, x):
    r"""
    Returns a trial function match if undetermined coefficients can be applied
    to ``expr``, and ``None`` otherwise.

    A trial expression can be found for an expression for use with the method
    of undetermined coefficients if the expression is an
    additive/multiplicative combination of constants, polynomials in `x` (the
    independent variable of expr), `\sin(a x + b)`, `\cos(a x + b)`, and
    `e^{a x}` terms (in other words, it has a finite number of linearly
    independent derivatives).

    Note that you may still need to multiply each term returned here by
    sufficient `x` to make it linearly independent with the solutions to the
    homogeneous equation.

    This is intended for internal use by ``undetermined_coefficients`` hints.

    SymPy currently has no way to convert `\sin^n(x) \cos^m(y)` into a sum of
    only `\sin(a x)` and `\cos(b x)` terms, so these are not implemented.  So,
    for example, you will need to manually convert `\sin^2(x)` into `[1 +
    \cos(2 x)]/2` to properly apply the method of undetermined coefficients on
    it.

    Examples
    ========

    >>> from sympy import log, exp
    >>> from sympy.solvers.ode import _undetermined_coefficients_match
    >>> from sympy.abc import x
    >>> _undetermined_coefficients_match(9*x*exp(x) + exp(-x), x)
    {'test': True, 'trialset': set([x*exp(x), exp(-x), exp(x)])}
    >>> _undetermined_coefficients_match(log(x), x)
    {'test': False}

    """
    a = Wild('a', exclude=[x])
    b = Wild('b', exclude=[x])
    expr = powsimp(expr, combine='exp')  # exp(x)*exp(2*x + 1) => exp(3*x + 1)
    retdict = {}

    def _test_term(expr, x):
        r"""
        Test if ``expr`` fits the proper form for undetermined coefficients.
        """
        if expr.is_Add:
            return all(_test_term(i, x) for i in expr.args)
        elif expr.is_Mul:
            if expr.has(sin, cos):
                foundtrig = False
                # Make sure that there is only one trig function in the args.
                # See the docstring.
                for i in expr.args:
                    if i.has(sin, cos):
                        if foundtrig:
                            return False
                        else:
                            foundtrig = True
            return all(_test_term(i, x) for i in expr.args)
        elif expr.is_Function:
            if expr.func in (sin, cos, exp):
                if expr.args[0].match(a*x + b):
                    return True
                else:
                    return False
            else:
                return False
        elif expr.is_Pow and expr.base.is_Symbol and expr.exp.is_Integer and \
                expr.exp >= 0:
            return True
        elif expr.is_Pow and expr.base.is_number:
            if expr.exp.match(a*x + b):
                return True
            else:
                return False
        elif expr.is_Symbol or expr.is_number:
            return True
        else:
            return False

    def _get_trial_set(expr, x, exprs=set([])):
        r"""
        Returns a set of trial terms for undetermined coefficients.

        The idea behind undetermined coefficients is that the terms expression
        repeat themselves after a finite number of derivatives, except for the
        coefficients (they are linearly dependent).  So if we collect these,
        we should have the terms of our trial function.
        """
        def _remove_coefficient(expr, x):
            r"""
            Returns the expression without a coefficient.

            Similar to expr.as_independent(x)[1], except it only works
            multiplicatively.
            """
            term = S.One
            if expr.is_Mul:
                for i in expr.args:
                    if i.has(x):
                        term *= i
            elif expr.has(x):
                term = expr
            return term

        expr = expand_mul(expr)
        if expr.is_Add:
            for term in expr.args:
                if _remove_coefficient(term, x) in exprs:
                    pass
                else:
                    exprs.add(_remove_coefficient(term, x))
                    exprs = exprs.union(_get_trial_set(term, x, exprs))
        else:
            term = _remove_coefficient(expr, x)
            tmpset = exprs.union(set([term]))
            oldset = set([])
            while tmpset != oldset:
                # If you get stuck in this loop, then _test_term is probably
                # broken
                oldset = tmpset.copy()
                expr = expr.diff(x)
                term = _remove_coefficient(expr, x)
                if term.is_Add:
                    tmpset = tmpset.union(_get_trial_set(term, x, tmpset))
                else:
                    tmpset.add(term)
            exprs = tmpset
        return exprs

    retdict['test'] = _test_term(expr, x)
    if retdict['test']:
        # Try to generate a list of trial solutions that will have the
        # undetermined coefficients. Note that if any of these are not linearly
        # independent with any of the solutions to the homogeneous equation,
        # then they will need to be multiplied by sufficient x to make them so.
        # This function DOES NOT do that (it doesn't even look at the
        # homogeneous equation).
        retdict['trialset'] = _get_trial_set(expr, x)

    return retdict


def ode_nth_linear_constant_coeff_variation_of_parameters(eq, func, order, match):
    r"""
    Solves an `n`\th order linear differential equation with constant
    coefficients using the method of variation of parameters.

    This method works on any differential equations of the form

    .. math:: f^{(n)}(x) + a_{n-1} f^{(n-1)}(x) + \cdots + a_1 f'(x) + a_0
                f(x) = P(x)\text{.}

    This method works by assuming that the particular solution takes the form

    .. math:: \sum_{x=1}^{n} c_i(x) y_i(x)\text{,}

    where `y_i` is the `i`\th solution to the homogeneous equation.  The
    solution is then solved using Wronskian's and Cramer's Rule.  The
    particular solution is given by

    .. math:: \sum_{x=1}^n \left( \int \frac{W_i(x)}{W(x)} \,dx
                \right) y_i(x) \text{,}

    where `W(x)` is the Wronskian of the fundamental system (the system of `n`
    linearly independent solutions to the homogeneous equation), and `W_i(x)`
    is the Wronskian of the fundamental system with the `i`\th column replaced
    with `[0, 0, \cdots, 0, P(x)]`.

    This method is general enough to solve any `n`\th order inhomogeneous
    linear differential equation with constant coefficients, but sometimes
    SymPy cannot simplify the Wronskian well enough to integrate it.  If this
    method hangs, try using the
    ``nth_linear_constant_coeff_variation_of_parameters_Integral`` hint and
    simplifying the integrals manually.  Also, prefer using
    ``nth_linear_constant_coeff_undetermined_coefficients`` when it
    applies, because it doesn't use integration, making it faster and more
    reliable.

    Warning, using simplify=False with
    'nth_linear_constant_coeff_variation_of_parameters' in
    :py:meth:`~sympy.solvers.ode.dsolve` may cause it to hang, because it will
    not attempt to simplify the Wronskian before integrating.  It is
    recommended that you only use simplify=False with
    'nth_linear_constant_coeff_variation_of_parameters_Integral' for this
    method, especially if the solution to the homogeneous equation has
    trigonometric functions in it.

    Examples
    ========

    >>> from sympy import Function, dsolve, pprint, exp, log
    >>> from sympy.abc import x
    >>> f = Function('f')
    >>> pprint(dsolve(f(x).diff(x, 3) - 3*f(x).diff(x, 2) +
    ... 3*f(x).diff(x) - f(x) - exp(x)*log(x), f(x),
    ... hint='nth_linear_constant_coeff_variation_of_parameters'))
           /                     3                \
           |                2   x *(6*log(x) - 11)|  x
    f(x) = |C1 + C2*x + C3*x  + ------------------|*e
           \                            36        /

    References
    ==========

    - http://en.wikipedia.org/wiki/Variation_of_parameters
    - http://planetmath.org/VariationOfParameters
    - M. Tenenbaum & H. Pollard, "Ordinary Differential Equations",
      Dover 1963, pp. 233

    # indirect doctest

    """

    gensol = ode_nth_linear_constant_coeff_homogeneous(eq, func, order, match,
        returns='both')
    match.update(gensol)
    return _solve_variation_of_parameters(eq, func, order, match)


def _solve_variation_of_parameters(eq, func, order, match):
    r"""
    Helper function for the method of variation of parameters and nonhomogeneous euler eq.

    See the
    :py:meth:`~sympy.solvers.ode.ode_nth_linear_constant_coeff_variation_of_parameters`
    docstring for more information on this method.

    The parameter ``match`` should be a dictionary that has the following
    keys:

    ``list``
      A list of solutions to the homogeneous equation, such as the list
      returned by
      ``ode_nth_linear_constant_coeff_homogeneous(returns='list')``.

    ``sol``
      The general solution, such as the solution returned by
      ``ode_nth_linear_constant_coeff_homogeneous(returns='sol')``.

    """

    x = func.args[0]
    f = func.func
    r = match
    psol = 0
    gensols = r['list']
    gsol = r['sol']
    wr = wronskian(gensols, x)

    if r.get('simplify', True):
        wr = simplify(wr)  # We need much better simplification for
                           # some ODEs. See issue 4662, for example.

        # To reduce commonly occuring sin(x)**2 + cos(x)**2 to 1
        wr = trigsimp(wr, deep=True, recursive=True)
    if not wr:
        # The wronskian will be 0 iff the solutions are not linearly
        # independent.
        raise NotImplementedError("Cannot find " + str(order) +
        " solutions to the homogeneous equation nessesary to apply " +
        "variation of parameters to " + str(eq) + " (Wronskian == 0)")
    if len(gensols) != order:
        raise NotImplementedError("Cannot find " + str(order) +
        " solutions to the homogeneous equation nessesary to apply " +
        "variation of parameters to " +
        str(eq) + " (number of terms != order)")
    negoneterm = (-1)**(order)
    for i in gensols:
        psol += negoneterm*Integral(wronskian([sol for sol in gensols if sol != i], x)*r[-1]/wr, x)*i/r[order]
        negoneterm *= -1

    if r.get('simplify', True):
        psol = simplify(psol)
        psol = trigsimp(psol, deep=True)
    return Eq(f(x), gsol.rhs + psol)


def ode_separable(eq, func, order, match):
    r"""
    Solves separable 1st order differential equations.

    This is any differential equation that can be written as `P(y)
    \tfrac{dy}{dx} = Q(x)`.  The solution can then just be found by
    rearranging terms and integrating: `\int P(y) \,dy = \int Q(x) \,dx`.
    This hint uses :py:meth:`sympy.simplify.simplify.separatevars` as its back
    end, so if a separable equation is not caught by this solver, it is most
    likely the fault of that function.
    :py:meth:`~sympy.simplify.simplify.separatevars` is
    smart enough to do most expansion and factoring necessary to convert a
    separable equation `F(x, y)` into the proper form `P(x)\cdot{}Q(y)`.  The
    general solution is::

        >>> from sympy import Function, dsolve, Eq, pprint
        >>> from sympy.abc import x
        >>> a, b, c, d, f = map(Function, ['a', 'b', 'c', 'd', 'f'])
        >>> genform = Eq(a(x)*b(f(x))*f(x).diff(x), c(x)*d(f(x)))
        >>> pprint(genform)
                     d
        a(x)*b(f(x))*--(f(x)) = c(x)*d(f(x))
                     dx
        >>> pprint(dsolve(genform, f(x), hint='separable_Integral'))
             f(x)
           /                  /
          |                  |
          |  b(y)            | c(x)
          |  ---- dy = C1 +  | ---- dx
          |  d(y)            | a(x)
          |                  |
         /                  /

    Examples
    ========

    >>> from sympy import Function, dsolve, Eq
    >>> from sympy.abc import x
    >>> f = Function('f')
    >>> pprint(dsolve(Eq(f(x)*f(x).diff(x) + x, 3*x*f(x)**2), f(x),
    ... hint='separable', simplify=False))
       /   2       \         2
    log\3*f (x) - 1/        x
    ---------------- = C1 + --
           6                2

    References
    ==========

    - M. Tenenbaum & H. Pollard, "Ordinary Differential Equations",
      Dover 1963, pp. 52

    # indirect doctest

    """
    x = func.args[0]
    f = func.func
    C1 = get_numbered_constants(eq, num=1)
    r = match  # {'m1':m1, 'm2':m2, 'y':y}
    u = r.get('hint', f(x))  # get u from separable_reduced else get f(x)
    return Eq(Integral(r['m2']['coeff']*r['m2'][r['y']]/r['m1'][r['y']],
        (r['y'], None, u)), Integral(-r['m1']['coeff']*r['m1'][x]/
        r['m2'][x], x) + C1)


def checkinfsol(eq, infinitesimals, func=None, order=None):
    r"""
    This function is used to check if the given infinitesimals are the
    actual infinitesimals of the given first order differential equation.
    This method is specific to the Lie Group Solver of ODEs.

    As of now, it simply checks, by substituting the infinitesimals in the
    partial differential equation.


    .. math:: \frac{\partial \eta}{\partial x} + \left(\frac{\partial \eta}{\partial y}
                - \frac{\partial \xi}{\partial x}\right)*h
                - \frac{\partial \xi}{\partial y}*h^{2}
                - \xi\frac{\partial h}{\partial x} - \eta\frac{\partial h}{\partial y} = 0


    where `\eta`, and `\xi` are the infinitesimals and `h(x,y) = \frac{dy}{dx}`

    The infinitesimals should be given in the form of a list of dicts
    ``[{xi(x, y): inf, eta(x, y): inf}]``, corresponding to the
    output of the function infinitesimals. It returns a list
    of values of the form ``[(True/False, sol)]`` where ``sol`` is the value
    obtained after substituting the infinitesimals in the PDE. If it
    is ``True``, then ``sol`` would be 0.

    """
    if isinstance(eq, Equality):
        eq = eq.lhs - eq.rhs
    if not func:
        eq, func = _preprocess(eq)
    variables = func.args
    if len(variables) != 1:
        raise ValueError("ODE's have only one independent variable")
    else:
        x = variables[0]
        if not order:
            order = ode_order(eq, func)
        if order != 1:
            raise NotImplementedError("Lie groups solver has been implemented "
            "only for first order differential equations")
        else:
            df = func.diff(x)
            a = Wild('a', exclude = [df])
            b = Wild('b', exclude = [df])
            match = collect(expand(eq), df).match(a*df + b)

            if match:
                h = -simplify(match[b]/match[a])
            else:
                try:
                    sol = solve(eq, df)
                except NotImplementedError:
                    raise NotImplementedError("Infinitesimals for the "
                        "first order ODE could not be found")
                else:
                    h = sol[0]  # Find infinitesimals for one solution

            y = Dummy('y')
            h = h.subs(func, y)
            xi = Function('xi')(x, y)
            eta = Function('eta')(x, y)
            dxi = Function('xi')(x, func)
            deta = Function('eta')(x, func)
            pde = (eta.diff(x) + (eta.diff(y) - xi.diff(x))*h -
                (xi.diff(y))*h**2 - xi*(h.diff(x)) - eta*(h.diff(y)))
            soltup = []
            for sol in infinitesimals:
                tsol = {xi: S(sol[dxi]).subs(func, y),
                    eta: S(sol[deta]).subs(func, y)}
                sol = simplify(pde.subs(tsol).doit())
                if sol:
                    soltup.append((False, sol.subs(y, func)))
                else:
                    soltup.append((True, 0))
            return soltup

def ode_lie_group(eq, func, order, match):
    r"""
    This hint implements the Lie group method of solving first order differential
    equations. The aim is to convert the given differential equation from the
    given coordinate given system into another coordinate system where it becomes
    invariant under the one-parameter Lie group of translations. The converted ODE is
    quadrature and can be solved easily. It makes use of the
    :py:meth:`sympy.solvers.ode.infinitesimals` function which returns the
    infinitesimals of the transformation.

    The coordinates `r` and `s` can be found by solving the following Partial
    Differential Equations.

    .. math :: \xi\frac{\partial r}{\partial x} + \eta\frac{\partial r}{\partial y}
                  = 0

    .. math :: \xi\frac{\partial s}{\partial x} + \eta\frac{\partial s}{\partial y}
                  = 1

    The differential equation becomes separable in the new coordinate system

    .. math :: \frac{ds}{dr} = \frac{\frac{\partial s}{\partial x} +
                 h(x, y)\frac{\partial s}{\partial y}}{
                 \frac{\partial r}{\partial x} + h(x, y)\frac{\partial r}{\partial y}}

    After finding the solution by integration, it is then converted back to the original
    coordinate system by subsituting `r` and `s` in terms of `x` and `y` again.

    Examples
    ========

    >>> from sympy import Function, dsolve, Eq, exp, pprint
    >>> from sympy.abc import x
    >>> f = Function('f')
    >>> pprint(dsolve(f(x).diff(x) + 2*x*f(x) - x*exp(-x**2), f(x),
    ... hint='lie_group'))
           /      2\    2
           |     x |  -x
    f(x) = |C1 + --|*e
           \     2 /


    References
    ==========

    - Solving differential equations by Symmetry Groups,
      John Starrett, pp. 1 - pp. 14

    """

    heuristics = lie_heuristics
    inf = {}
    f = func.func
    x = func.args[0]
    df = func.diff(x)
    xi = Function("xi")
    eta = Function("eta")
    a = Wild('a', exclude = [df])
    b = Wild('b', exclude = [df])
    xis = match.pop('xi')
    etas = match.pop('eta')

    if match:
        h = -simplify(match[match['d']]/match[match['e']])
        y = match['y']
    else:
        try:
            sol = solve(eq, df)
        except NotImplementedError:
            raise NotImplementedError("Unable to solve the differential equation " +
                str(eq) + " by the lie group method")
        else:
            y = Dummy("y")
            h = sol[0].subs(func, y)

    if xis is not None and etas is not None:
        inf = [{xi(x, f(x)): S(xis), eta(x, f(x)): S(etas)}]

        if not checkinfsol(eq, inf, func=f(x), order=1)[0][0]:
            raise ValueError("The given infinitesimals xi and eta"
                " are not the infinitesimals to the given equation")
        else:
            heuristics = ["user_defined"]

    match = {'h': h, 'y': y}

    # This is done so that if:
    # a] solve raises a NotImplementedError.
    # b] any heuristic raises a ValueError
    # another heuristic can be used.
    tempsol = []  # Used by solve below
    for heuristic in heuristics:
        try:
            if not inf:
                inf = infinitesimals(eq, hint=heuristic, func=func, order=1, match=match)
        except ValueError:
            continue
        else:
            for infsim in inf:
                xiinf = (infsim[xi(x, func)]).subs(func, y)
                etainf = (infsim[eta(x, func)]).subs(func, y)
                # This condition creates recursion while using pdsolve.
                # Since the first step while solving a PDE of form
                # a*(f(x, y).diff(x)) + b*(f(x, y).diff(y)) + c = 0
                # is to solve the ODE dy/dx = b/a
                if simplify(etainf/xiinf) == h:
                    continue
                rpde = f(x, y).diff(x)*xiinf + f(x, y).diff(y)*etainf
                r = pdsolve(rpde, func=f(x, y)).rhs
                s = pdsolve(rpde - 1, func=f(x, y)).rhs
                newcoord = [_lie_group_remove(coord) for coord in [r, s]]
                r = Dummy("r")
                s = Dummy("s")
                C1 = Symbol("C1")
                rcoord = newcoord[0]
                scoord = newcoord[-1]
                try:
                    sol = solve([r - rcoord, s - scoord], x, y, dict=True)
                except NotImplementedError:
                    continue
                else:
                    sol = sol[0]
                    xsub = sol[x]
                    ysub = sol[y]
                    num = simplify(scoord.diff(x) + scoord.diff(y)*h)
                    denom = simplify(rcoord.diff(x) + rcoord.diff(y)*h)
                    if num and denom:
                        diffeq = simplify((num/denom).subs([(x, xsub), (y, ysub)]))
                        sep = separatevars(diffeq, symbols=[r, s], dict=True)
                        if sep:
                            # Trying to separate, r and s coordinates
                            deq = integrate((1/sep[s]), s) + C1 - integrate(sep['coeff']*sep[r], r)
                            # Substituting and reverting back to original coordinates
                            deq = deq.subs([(r, rcoord), (s, scoord)])
                            try:
                                sdeq = solve(deq, y)
                            except NotImplementedError:
                                tempsol.append(deq)
                            else:
                                if len(sdeq) == 1:
                                    return Eq(f(x), sdeq.pop())
                                else:
                                    return [Eq(f(x), sol) for sol in sdeq]


                    elif denom: # (ds/dr) is zero which means s is constant
                        return Eq(f(x), solve(scoord - C1, y)[0])

                    elif num: # (dr/ds) is zero which means r is constant
                        return Eq(f(x), solve(rcoord - C1, y)[0])

    # If nothing works, return solution as it is, without solving for y
    if tempsol:
        if len(tempsol) == 1:
            return Eq(tempsol.pop().subs(y, f(x)), 0)
        else:
            return [Eq(sol.subs(y, f(x)), 0) for sol in tempsol]

    raise NotImplementedError("The given ODE " + str(eq) + " cannot be solved by"
        + " the lie group method")


def _lie_group_remove(coords):
    r"""
    This function is strictly meant for internal use by the Lie group ODE solving
    method. It replaces arbitrary functions returned by pdsolve with either 0 or 1 or the
    args of the arbitrary function.

    The algorithm used is:
    1] If coords is an instance of an Undefined Function, then the args are returned
    2] If the arbitrary function is present in an Add object, it is replaced by zero.
    3] If the arbitrary function is present in an Mul object, it is replaced by one.
    4] If coords has no Undefined Function, it is returned as it is.

    Examples
    ========

    >>> from sympy.solvers.ode import _lie_group_remove
    >>> from sympy import Function
    >>> from sympy.abc import x, y
    >>> F = Function("F")
    >>> eq = x**2*y
    >>> _lie_group_remove(eq)
    x**2*y
    >>> eq = F(x**2*y)
    >>> _lie_group_remove(eq)
    x**2*y
    >>> eq = y**2*x + F(x**3)
    >>> _lie_group_remove(eq)
    x*y**2
    >>> eq = (F(x**3) + y)*x**4
    >>> _lie_group_remove(eq)
    x**4*y

    """
    if isinstance(coords, AppliedUndef):
        return coords.args[0]
    elif coords.is_Add:
        subfunc = coords.atoms(AppliedUndef)
        if subfunc:
            for func in subfunc:
                coords = coords.subs(func, 0)
        return coords
    elif coords.is_Pow:
        base, expr = coords.as_base_exp()
        base = _lie_group_remove(base)
        expr = _lie_group_remove(expr)
        return base**expr
    elif coords.is_Mul:
        mulargs = []
        coordargs = coords.args
        for arg in coordargs:
            if not isinstance(coords, AppliedUndef):
                mulargs.append(_lie_group_remove(arg))
        return Mul(*mulargs)
    return coords

def infinitesimals(eq, func=None, order=None, hint='default', match=None):
    r"""
    The infinitesimal functions of an ordinary differential equation, `\xi(x,y)`
    and `\eta(x,y)`, are the infinitesimals of the Lie group of point transformations
    for which the differential equation is invariant. So, the ODE `y'=f(x,y)`
    would admit a Lie group `x^*=X(x,y;\varepsilon)=x+\varepsilon\xi(x,y)`,
    `y^*=Y(x,y;\varepsilon)=y+\varepsilon\eta(x,y)` such that `(y^*)'=f(x^*, y^*)`.
    A change of coordinates, to `r(x,y)` and `s(x,y)`, can be performed so this Lie group
    becomes the translation group, `r^*=r` and `s^*=s+\varepsilon`.
    They are tangents to the coordinate curves of the new system.

    Consider the transformation `(x, y) \to (X, Y)` such that the
    differential equation remains invariant. `\xi` and `\eta` are the tangents to
    the transformed coordinates `X` and `Y`, at `\varepsilon=0`.

    .. math:: \left(\frac{\partial X(x,y;\varepsilon)}{\partial\varepsilon
                }\right)|_{\varepsilon=0} = \xi,
              \left(\frac{\partial Y(x,y;\varepsilon)}{\partial\varepsilon
                }\right)|_{\varepsilon=0} = \eta,

    The infinitesimals can be found by solving the following PDE:

        >>> from sympy import Function, diff, Eq, pprint
        >>> from sympy.abc import x, y
        >>> xi, eta, h = map(Function, ['xi', 'eta', 'h'])
        >>> h = h(x, y)  # dy/dx = h
        >>> eta = eta(x, y)
        >>> xi = xi(x, y)
        >>> genform = Eq(eta.diff(x) + (eta.diff(y) - xi.diff(x))*h
        ... - (xi.diff(y))*h**2 - xi*(h.diff(x)) - eta*(h.diff(y)), 0)
        >>> pprint(genform)
        /d               d           \                     d              2       d
        |--(eta(x, y)) - --(xi(x, y))|*h(x, y) - eta(x, y)*--(h(x, y)) - h (x, y)*--(x
        \dy              dx          /                     dy                     dy
        <BLANKLINE>
                            d             d
        i(x, y)) - xi(x, y)*--(h(x, y)) + --(eta(x, y)) = 0
                            dx            dx

    Solving the above mentioned PDE is not trivial, and can be solved only by
    making intelligent assumptions for `\xi` and `\eta` (heuristics). Once an
    infinitesimal is found, the attempt to find more heuristics stops. This is done to
    optimise the speed of solving the differential equation. If a list of all the
    infinitesimals is needed, ``hint`` should be flagged as ``all``, which gives
    the complete list of infinitesimals. If the infinitesimals for a particular
    heuristic needs to be found, it can be passed as a flag to ``hint``.

    Examples
    ========

    >>> from sympy import Function, diff
    >>> from sympy.solvers.ode import infinitesimals
    >>> from sympy.abc import x
    >>> f = Function('f')
    >>> eq = f(x).diff(x) - x**2*f(x)
    >>> infinitesimals(eq)
    [{eta(x, f(x)): exp(x**3/3), xi(x, f(x)): 0}]

    References
    ==========

    - Solving differential equations by Symmetry Groups,
      John Starrett, pp. 1 - pp. 14

    """

    if isinstance(eq, Equality):
        eq = eq.lhs - eq.rhs
    if not func:
        eq, func = _preprocess(eq)
    variables = func.args
    if len(variables) != 1:
        raise ValueError("ODE's have only one independent variable")
    else:
        x = variables[0]
        if not order:
            order = ode_order(eq, func)
        if order != 1:
            raise NotImplementedError("Infinitesimals for only "
                "first order ODE's have been implemented")
        else:
            df = func.diff(x)
            # Matching differential equation of the form a*df + b
            a = Wild('a', exclude = [df])
            b = Wild('b', exclude = [df])
            if match:  # Used by lie_group hint
                h = match['h']
                y = match['y']
            else:
                match = collect(expand(eq), df).match(a*df + b)
                if match:
                    h = -simplify(match[b]/match[a])
                else:
                    try:
                        sol = solve(eq, df)
                    except NotImplementedError:
                        raise NotImplementedError("Infinitesimals for the "
                            "first order ODE could not be found")
                    else:
                        h = sol[0]  # Find infinitesimals for one solution
                y = Dummy("y")
                h = h.subs(func, y)

            u = Dummy("u")
            hx = h.diff(x)
            hy = h.diff(y)
            hinv = ((1/h).subs([(x, u), (y, x)])).subs(u, y)  # Inverse ODE
            match = {'h': h, 'func': func, 'hx': hx, 'hy': hy, 'y': y, 'hinv': hinv}
            if hint == 'all':
                xieta = []
                for heuristic in lie_heuristics:
                    function = globals()['lie_heuristic_' + heuristic]
                    inflist = function(match, comp=True)
                    if inflist:
                        xieta.extend([inf for inf in inflist if inf not in xieta])
                if xieta:
                    return xieta
                else:
                    raise NotImplementedError("Infinitesimals could not be found for "
                        "the given ODE")

            elif hint == 'default':
                for heuristic in lie_heuristics:
                    function = globals()['lie_heuristic_' + heuristic]
                    xieta = function(match, comp=False)
                    if xieta:
                        return xieta

                raise NotImplementedError("Infinitesimals could not be found for"
                    " the given ODE")

            elif hint not in lie_heuristics:
                 raise ValueError("Heuristic not recognized: " + hint)

            else:
                 function = globals()['lie_heuristic_' + hint]
                 xieta = function(match, comp=True)
                 if xieta:
                     return xieta
                 else:
                     raise ValueError("Infinitesimals could not be found using the"
                         " given heuristic")


def lie_heuristic_abaco1_simple(match, comp=False):
    r"""
    The first heuristic uses the following four sets of
    assumptions on `\xi` and `\eta`

    .. math:: \xi = 0, \eta = f(x)

    .. math:: \xi = 0, \eta = f(y)

    .. math:: \xi = f(x), \eta = 0

    .. math:: \xi = f(y), \eta = 0

    The success of this heuristic is determined by algebraic factorisation.
    For the first assumption `\xi = 0` and `\eta` to be a function of `x`, the PDE

    .. math:: \frac{\partial \eta}{\partial x} + (\frac{\partial \eta}{\partial y}
                - \frac{\partial \xi}{\partial x})*h
                - \frac{\partial \xi}{\partial y}*h^{2}
                - \xi*\frac{\partial h}{\partial x} - \eta*\frac{\partial h}{\partial y} = 0

    reduces to `f'(x) - f\frac{\partial h}{\partial y} = 0`
    If `\frac{\partial h}{\partial y}` is a function of `x`, then this can usually
    be integrated easily. A similar idea is applied to the other 3 assumptions as well.


    References
    ==========

    - E.S Cheb-Terrab, L.G.S Duarte and L.A,C.P da Mota, Computer Algebra
      Solving of First Order ODEs Using Symmetry Methods, pp. 8


    """

    xieta = []
    y = match['y']
    h = match['h']
    func = match['func']
    x = func.args[0]
    hx = match['hx']
    hy = match['hy']
    xi = Function('xi')(x, func)
    eta = Function('eta')(x, func)

    hysym = hy.free_symbols
    if y not in hysym:
        try:
            fx = exp(integrate(hy, x))
        except NotImplementedError:
            pass
        else:
            inf = {xi: S(0), eta: fx}
            if not comp:
                return [inf]
            if comp and inf not in xieta:
                xieta.append(inf)

    factor = hy/h
    facsym = factor.free_symbols
    if x not in facsym:
        try:
            fy = exp(integrate(factor, y))
        except NotImplementedError:
            pass
        else:
            inf = {xi: S(0), eta: fy.subs(y, func)}
            if not comp:
                return [inf]
            if comp and inf not in xieta:
                xieta.append(inf)

    factor = -hx/h
    facsym = factor.free_symbols
    if y not in facsym:
        try:
            fx = exp(integrate(factor, x))
        except NotImplementedError:
            pass
        else:
            inf = {xi: fx, eta: S(0)}
            if not comp:
                return [inf]
            if comp and inf not in xieta:
                xieta.append(inf)

    factor = -hx/(h**2)
    facsym = factor.free_symbols
    if x not in facsym:
        try:
            fy = exp(integrate(factor, y))
        except NotImplementedError:
            pass
        else:
            inf = {xi: fy.subs(y, func), eta: S(0)}
            if not comp:
                return [inf]
            if comp and inf not in xieta:
                xieta.append(inf)

    if xieta:
        return xieta

def lie_heuristic_abaco1_product(match, comp=False):
    r"""
    The second heuristic uses the following two assumptions on `\xi` and `\eta`

    .. math:: \eta = 0, \xi = f(x)*g(y)

    .. math:: \eta = f(x)*g(y), \xi = 0

    The first assumption of this heuristic holds good if
    `\frac{1}{h^{2}}\frac{\partial^2}{\partial x \partial y}\log(h)` is
    separable in `x` and `y`, then the separated factors containing `x`
    is `f(x)`, and `g(y)` is obtained by

    .. math:: e^{\int f\frac{\partial}{\partial x}\left(\frac{1}{f*h}\right)\,dy}

    provided `f\frac{\partial}{\partial x}\left(\frac{1}{f*h}\right)` is a function
    of `y` only.

    The second assumption holds good if `\frac{dy}{dx} = h(x, y)` is rewritten as
    `\frac{dy}{dx} = \frac{1}{h(y, x)}` and the same properties of the first assumption
    satisifes. After obtaining `f(x)` and `g(y)`, the coordinates are again
    interchanged, to get `\eta` as `f(x)*g(y)`


    References
    ==========
    - E.S. Cheb-Terrab, A.D. Roche, Symmetries and First Order
      ODE Patterns, pp. 7 - pp. 8

    """

    xieta = []
    y = match['y']
    h = match['h']
    hinv = match['hinv']
    func = match['func']
    x = func.args[0]
    xi = Function('xi')(x, func)
    eta = Function('eta')(x, func)


    inf = separatevars(((log(h).diff(y)).diff(x))/h**2, dict=True, symbols=[x, y])
    if inf and inf['coeff']:
        fx = inf[x]
        gy = simplify(fx*((1/(fx*h)).diff(x)))
        gysyms = gy.free_symbols
        if x not in gysyms:
            gy = exp(integrate(gy, y))
            inf = {eta: S(0), xi: (fx*gy).subs(y, func)}
            if not comp:
                return [inf]
            if comp and inf not in xieta:
                xieta.append(inf)

    u1 = Dummy("u1")
    inf = separatevars(((log(hinv).diff(y)).diff(x))/hinv**2, dict=True, symbols=[x, y])
    if inf and inf['coeff']:
        fx = inf[x]
        gy = simplify(fx*((1/(fx*hinv)).diff(x)))
        gysyms = gy.free_symbols
        if x not in gysyms:
            gy = exp(integrate(gy, y))
            etaval = fx*gy
            etaval = (etaval.subs([(x, u1), (y, x)])).subs(u1, y)
            inf = {eta: etaval.subs(y, func), xi: S(0)}
            if not comp:
                return [inf]
            if comp and inf not in xieta:
                xieta.append(inf)

    if xieta:
        return xieta

def lie_heuristic_bivariate(match, comp=False):
    r"""
    The third heuristic assumes the infinitesimals `\xi` and `\eta`
    to be bi-variate polynomials in `x` and `y`. The assumption made here
    for the logic below is that `h` is a rational function in `x` and `y`
    though that may not be necessary for the infinitesimals to be
    bivariate polynomials. The coefficients of the infinitesimals
    are found out by substituting them in the PDE and grouping similar terms
    that are polynomials and since they form a linear system, solve and check
    for non trivial solutions. The degree of the assumed bivariates
    are increased till a certain maximum value.

    References
    ==========
    - Lie Groups and Differential Equations
      pp. 327 - pp. 329

    """

    h = match['h']
    hx = match['hx']
    hy = match['hy']
    func = match['func']
    x = func.args[0]
    y = match['y']
    xi = Function('xi')(x, func)
    eta = Function('eta')(x, func)

    if h.is_rational_function():
        # The maximum degree that the infinitesimals can take is
        # calculated by this technique.
        etax, etay, etad, xix, xiy, xid = symbols("etax etay etad xix xiy xid")
        ipde = etax + (etay - xix)*h - xiy*h**2 - xid*hx - etad*hy
        num, denom = cancel(ipde).as_numer_denom()
        deg = Poly(num, x, y).total_degree()
        deta = Function('deta')(x, y)
        dxi = Function('dxi')(x, y)
        ipde = (deta.diff(x) + (deta.diff(y) - dxi.diff(x))*h - (dxi.diff(y))*h**2
            - dxi*hx - deta*hy)
        xieq = Symbol("xi0")
        etaeq = Symbol("eta0")

        for i in range(deg + 1):
            if i:
                xieq += Add(*[
                    Symbol("xi_" + str(power) + "_" + str(i - power))*x**power*y**(i - power)
                    for power in range(i + 1)])
                etaeq += Add(*[
                    Symbol("eta_" + str(power) + "_" + str(i - power))*x**power*y**(i - power)
                    for power in range(i + 1)])
            pden, denom = (ipde.subs({dxi: xieq, deta: etaeq}).doit()).as_numer_denom()
            pden = expand(pden)

            # If the individual terms are monomials, the coefficients
            # are grouped
            if pden.is_polynomial(x, y) and pden.is_Add:
                polyy = Poly(pden, x, y).as_dict()
            if polyy:
                symset = xieq.free_symbols.union(etaeq.free_symbols) - set([x, y])
                soldict = solve(polyy.values(), *symset)
                if isinstance(soldict, list):
                    soldict = soldict[0]
                if any(x for x in soldict.values()):
                    xired = xieq.subs(soldict)
                    etared = etaeq.subs(soldict)
                    # Scaling is done by substituting one for the parameters
                    # This can be any number except zero.
                    dict_ = dict((sym, 1) for sym in symset)
                    inf = {eta: etared.subs(dict_).subs(y, func),
                        xi: xired.subs(dict_).subs(y, func)}
                    return [inf]

def lie_heuristic_chi(match, comp=False):
    r"""
    The aim of the fourth heuristic is to find the function `\chi(x, y)`
    that satisifies the PDE `\frac{d\chi}{dx} + h\frac{d\chi}{dx}
    - \frac{\partial h}{\partial y}\chi = 0`.

    This assumes `\chi` to be a bivariate polynomial in `x` and `y`. By intution,
    `h` should be a rational function in `x` and `y`. The method used here is
    to substitute a general binomial for `\chi` up to a certain maximum degree
    is reached. The coefficients of the polynomials, are calculated by by collecting
    terms of the same order in `x` and `y`.

    After finding `\chi`, the next step is to use `\eta = \xi*h + \chi`, to
    determine `\xi` and `\eta`. This can be done by dividing `\chi` by `h`
    which would give `-\xi` as the quotient and `\eta` as the remainder.


    References
    ==========
    - E.S Cheb-Terrab, L.G.S Duarte and L.A,C.P da Mota, Computer Algebra
      Solving of First Order ODEs Using Symmetry Methods, pp. 8

    """

    h = match['h']
    hx = match['hx']
    hy = match['hy']
    func = match['func']
    x = func.args[0]
    y = match['y']
    xi = Function('xi')(x, func)
    eta = Function('eta')(x, func)

    if h.is_rational_function():
        schi, schix, schiy = symbols("schi, schix, schiy")
        cpde = schix + h*schiy - hy*schi
        num, denom = cancel(cpde).as_numer_denom()
        deg = Poly(num, x, y).total_degree()

        chi = Function('chi')(x, y)
        chix = chi.diff(x)
        chiy = chi.diff(y)
        cpde = chix + h*chiy - hy*chi
        chieq = Symbol("chi")
        for i in range(1, deg + 1):
            chieq += Add(*[
                Symbol("chi_" + str(power) + "_" + str(i - power))*x**power*y**(i - power)
                for power in range(i + 1)])
            cnum, cden = cancel(cpde.subs({chi : chieq}).doit()).as_numer_denom()
            cnum = expand(cnum)
            if cnum.is_polynomial(x, y) and cnum.is_Add:
                cpoly = Poly(cnum, x, y).as_dict()
                if cpoly:
                    solsyms = chieq.free_symbols - set([x, y])
                    soldict = solve(cpoly.values(), *solsyms)
                    if isinstance(soldict, list):
                        soldict = soldict[0]
                    if any(x for x in soldict.values()):
                        chieq = chieq.subs(soldict)
                        dict_ = dict((sym, 1) for sym in solsyms)
                        chieq = chieq.subs(dict_)
                        # After finding chi, the main aim is to find out
                        # eta, xi by the equation eta = xi*h + chi
                        # One method to set xi, would be rearranging it to
                        # (eta/h) - xi = (chi/h). This would mean dividing
                        # chi by h would give -xi as the quotient and eta
                        # as the remainder. Thanks to Sean Vig for suggesting
                        # this method.
                        xic, etac = div(chieq, h)
                        inf = {eta: etac.subs(y, func), xi: -xic.subs(y, func)}
                        return [inf]

def lie_heuristic_function_sum(match, comp=False):
    r"""
    This heuristic uses the following two assumptions on `\xi` and `\eta`

    .. math:: \eta = 0, \xi = f(x) + g(y)

    .. math:: \eta = f(x) + g(y), \xi = 0

    The first assumption of this heuristic holds good if

    .. math:: \frac{\partial}{\partial y}[(h\frac{\partial^{2}}{
                \partial x^{2}}(h^{-1}))^{-1}]

    is separable in `x` and `y`,

    1. The separated factors containing `y` is `\frac{\partial g}{\partial y}`.
       From this `g(y)` can be determined.
    2. The separated factors containing `x` is `f''(x)`.
    3. `h\frac{\partial^{2}}{\partial x^{2}}(h^{-1})` equals
       `\frac{f''(x)}{f(x) + g(y)}`. From this `f(x)` can be determined.

    The second assumption holds good if `\frac{dy}{dx} = h(x, y)` is rewritten as
    `\frac{dy}{dx} = \frac{1}{h(y, x)}` and the same properties of the first
    assumption satisifes. After obtaining `f(x)` and `g(y)`, the coordinates
    are again interchanged, to get `\eta` as `f(x) + g(y)`.

    For both assumptions, the constant factors are separated among `g(y)`
    and `f''(x)`, such that `f''(x)` obtained from 3] is the same as that
    obtained from 2]. If not possible, then this heuristic fails.


    References
    ==========
    - E.S. Cheb-Terrab, A.D. Roche, Symmetries and First Order
      ODE Patterns, pp. 7 - pp. 8

    """

    xieta = []
    h = match['h']
    hx = match['hx']
    hy = match['hy']
    func = match['func']
    hinv = match['hinv']
    x = func.args[0]
    y = match['y']
    xi = Function('xi')(x, func)
    eta = Function('eta')(x, func)

    for odefac in [h, hinv]:
        factor = odefac*((1/odefac).diff(x, 2))
        sep = separatevars((1/factor).diff(y), dict=True, symbols=[x, y])
        if sep and sep['coeff'] and sep[x].has(x) and sep[y].has(y):
            k = Dummy("k")
            try:
                gy = k*integrate(sep[y], y)
            except NotImplementedError:
                pass
            else:
                fdd = 1/(k*sep[x]*sep['coeff'])
                fx = simplify(fdd/factor - gy)
                check = simplify(fx.diff(x, 2) - fdd)
                if fx:
                    if not check:
                        fx = fx.subs(k, 1)
                        gy = (gy/k)
                    else:
                        sol = solve(check, k)
                        if sol:
                            sol = sol[0]
                            fx = fx.subs(k, sol)
                            gy = (gy/k)*sol
                        else:
                            continue
                    if odefac == hinv:  # Inverse ODE
                        fx = fx.subs(x, y)
                        gy = gy.subs(y, x)
                    etaval = factor_terms(fx + gy)
                    if etaval.is_Mul:
                        etaval = Mul(*[arg for arg in etaval.args if arg.has(x, y)])
                    if odefac == hinv:  # Inverse ODE
                        inf = {eta: etaval.subs(y, func), xi : S(0)}
                    else:
                        inf = {xi: etaval.subs(y, func), eta : S(0)}
                    if not comp:
                        return [inf]
                    else:
                        xieta.append(inf)

        if xieta:
            return xieta

def lie_heuristic_abaco2_similar(match, comp=False):
    r"""
    This heuristic uses the following two assumptions on `\xi` and `\eta`

    .. math:: \eta = g(x), \xi = f(x)

    .. math:: \eta = f(y), \xi = g(y)

    For the first assumption,

    1. First `\frac{\frac{\partial h}{\partial y}}{\frac{\partial^{2} h}{
       \partial yy}}` is calculated. Let us say this value is A

    2. If this is constant, then `h` is matched to the form `A(x) + B(x)e^{
       \frac{y}{C}}` then, `\frac{e^{\int \frac{A(x)}{C} \,dx}}{B(x)}` gives `f(x)`
       and `A(x)*f(x)` gives `g(x)`

    3. Otherwise `\frac{\frac{\partial A}{\partial X}}{\frac{\partial A}{
       \partial Y}} = \gamma` is calculated. If

       a] `\gamma` is a function of `x` alone

       b] `\frac{\gamma\frac{\partial h}{\partial y} - \gamma'(x) - \frac{
       \partial h}{\partial x}}{h + \gamma} = G` is a function of `x` alone.
       then, `e^{\int G \,dx}` gives `f(x)` and `-\gamma*f(x)` gives `g(x)`

    The second assumption holds good if `\frac{dy}{dx} = h(x, y)` is rewritten as
    `\frac{dy}{dx} = \frac{1}{h(y, x)}` and the same properties of the first assumption
    satisifes. After obtaining `f(x)` and `g(x)`, the coordinates are again
    interchanged, to get `\xi` as `f(x^*)` and `\eta` as `g(y^*)`

    References
    ==========
    - E.S. Cheb-Terrab, A.D. Roche, Symmetries and First Order
      ODE Patterns, pp. 10 - pp. 12

    """

    xieta = []
    h = match['h']
    hx = match['hx']
    hy = match['hy']
    func = match['func']
    hinv = match['hinv']
    x = func.args[0]
    y = match['y']
    xi = Function('xi')(x, func)
    eta = Function('eta')(x, func)

    factor = cancel(h.diff(y)/h.diff(y, 2))
    factorx = factor.diff(x)
    factory = factor.diff(y)
    if not factor.has(x) and not factor.has(y):
        A = Wild('A', exclude=[y])
        B = Wild('B', exclude=[y])
        C = Wild('C', exclude=[x, y])
        match = h.match(A + B*exp(y/C))
        try:
            tau = exp(-integrate(match[A]/match[C]), x)/match[B]
        except NotImplementedError:
            pass
        else:
            gx = match[A]*tau
            return [{xi: tau, eta: gx}]

    else:
        gamma = cancel(factorx/factory)
        if not gamma.has(y):
            tauint = cancel((gamma*hy - gamma.diff(x) - hx)/(h + gamma))
            if not tauint.has(y):
                try:
                    tau = exp(integrate(tauint, x))
                except NotImplementedError:
                    pass
                else:
                    gx = -tau*gamma
                    return [{xi: tau, eta: gx}]

    factor = cancel(hinv.diff(y)/hinv.diff(y, 2))
    factorx = factor.diff(x)
    factory = factor.diff(y)
    if not factor.has(x) and not factor.has(y):
        A = Wild('A', exclude=[y])
        B = Wild('B', exclude=[y])
        C = Wild('C', exclude=[x, y])
        match = h.match(A + B*exp(y/C))
        try:
            tau = exp(-integrate(match[A]/match[C]), x)/match[B]
        except NotImplementedError:
            pass
        else:
            gx = match[A]*tau
            return [{eta: tau.subs(x, func), xi: gx.subs(x, func)}]

    else:
        gamma = cancel(factorx/factory)
        if not gamma.has(y):
            tauint = cancel((gamma*hinv.diff(y) - gamma.diff(x) - hinv.diff(x))/(
                hinv + gamma))
            if not tauint.has(y):
                try:
                    tau = exp(integrate(tauint, x))
                except NotImplementedError:
                    pass
                else:
                    gx = -tau*gamma
                    return [{eta: tau.subs(x, func), xi: gx.subs(x, func)}]


def lie_heuristic_abaco2_unique_unknown(match, comp=False):
    r"""
    This heuristic assumes the presence of unknown functions or known functions
    with non-integer powers.

    1. A list of all functions and non-integer powers containing x and y
    2. Loop over each element `f` in the list, find `\frac{\frac{\partial f}{\partial x}}{
       \frac{\partial f}{\partial x}} = R`

       If it is separable in `x` and `y`, let `X` be the factors containing `x`. Then

       a] Check if `\xi = X` and `\eta = -\frac{X}{R}` satisfy the PDE. If yes, then return
          `\xi` and `\eta`
       b] Check if `\xi = \frac{-R}{X}` and `\eta = -\frac{1}{X}` satisfy the PDE.
           If yes, then return `\xi` and `\eta`

       If not, then check if

       a] :math:`\xi = -R,\eta = 1`

       b] :math:`\xi = 1, \eta = -\frac{1}{R}`

       are solutions.

    References
    ==========
    - E.S. Cheb-Terrab, A.D. Roche, Symmetries and First Order
      ODE Patterns, pp. 10 - pp. 12

    """

    xieta = []
    h = match['h']
    hx = match['hx']
    hy = match['hy']
    func = match['func']
    hinv = match['hinv']
    x = func.args[0]
    y = match['y']
    xi = Function('xi')(x, func)
    eta = Function('eta')(x, func)

    funclist = []
    for atom in h.atoms(Pow):
        base, exp = atom.as_base_exp()
        if base.has(x) and base.has(y):
            if not exp.is_Integer:
                funclist.append(atom)

    for function in h.atoms(AppliedUndef):
        syms = function.free_symbols
        if x in syms and y in syms:
            funclist.append(function)

    for f in funclist:
        frac = cancel(f.diff(y)/f.diff(x))
        sep = separatevars(frac, dict=True, symbols=[x, y])
        if sep and sep['coeff']:
            xitry1 = sep[x]
            etatry1 = -1/(sep[y]*sep['coeff'])
            pde1 = etatry1.diff(y)*h - xitry1.diff(x)*h - xitry1*hx - etatry1*hy
            if not simplify(pde1):
                return [{xi: xitry1, eta: etatry1.subs(y, func)}]
            xitry2 = 1/etatry1
            etatry2 = 1/xitry1
            pde2 = etatry2.diff(x) - (xitry2.diff(y))*h**2 - xitry2*hx - etatry2*hy
            if not simplify(expand(pde2)):
                return [{xi: xitry2.subs(y, func), eta: etatry2}]

        else:
            etatry = -1/frac
            pde = etatry.diff(x) + etatry.diff(y)*h - hx - etatry*hy
            if not simplify(pde):
                return [{xi: S(1), eta: etatry.subs(y, func)}]
            xitry = -frac
            pde = -xitry.diff(x)*h -xitry.diff(y)*h**2 - xitry*hx -hy
            if not simplify(expand(pde)):
                return [{xi: xitry.subs(y, func), eta: S(1)}]


def lie_heuristic_abaco2_unique_general(match, comp=False):
    r"""
    This heuristic finds if infinitesimals of the form `\eta = f(x)`, `\xi = g(y)`
    without making any assumptions on `h`.

    The complete sequence of steps is given in the paper mentioned below.

    References
    ==========
    - E.S. Cheb-Terrab, A.D. Roche, Symmetries and First Order
      ODE Patterns, pp. 10 - pp. 12

    """
    xieta = []
    h = match['h']
    hx = match['hx']
    hy = match['hy']
    func = match['func']
    hinv = match['hinv']
    x = func.args[0]
    y = match['y']
    xi = Function('xi')(x, func)
    eta = Function('eta')(x, func)

    C = S(0)
    A = hx.diff(y)
    B = hy.diff(y) + hy**2
    C = hx.diff(x) - hx**2

    if not (A and B and C):
        return

    Ax = A.diff(x)
    Ay = A.diff(y)
    Axy = Ax.diff(y)
    Axx = Ax.diff(x)
    Ayy = Ay.diff(y)
    D = simplify(2*Axy + hx*Ay - Ax*hy + (hx*hy + 2*A)*A)*A - 3*Ax*Ay
    if not D:
        E1 = simplify(3*Ax**2 + ((hx**2 + 2*C)*A - 2*Axx)*A)
        if E1:
            E2 = simplify((2*Ayy + (2*B - hy**2)*A)*A - 3*Ay**2)
            if not E2:
                E3 = simplify(
                    E1*((28*Ax + 4*hx*A)*A**3 - E1*(hy*A + Ay)) - E1.diff(x)*8*A**4)
                if not E3:
                    etaval = cancel((4*A**3*(Ax - hx*A) + E1*(hy*A - Ay))/(S(2)*A*E1))
                    if x not in etaval:
                        try:
                            etaval = exp(integrate(etaval, y))
                        except NotImplementedError:
                            pass
                        else:
                            xival = -4*A**3*etaval/E1
                            if y not in xival:
                                return [{xi: xival, eta: etaval.subs(y, func)}]

    else:
        E1 = simplify((2*Ayy + (2*B - hy**2)*A)*A - 3*Ay**2)
        if E1:
            E2 = simplify(
                4*A**3*D - D**2 + E1*((2*Axx - (hx**2 + 2*C)*A)*A - 3*Ax**2))
            if not E2:
                E3 = simplify(
                   -(A*D)*E1.diff(y) + ((E1.diff(x) - hy*D)*A + 3*Ay*D +
                    (A*hx - 3*Ax)*E1)*E1)
                if not E3:
                    etaval = cancel(((A*hx - Ax)*E1 - (Ay + A*hy)*D)/(S(2)*A*D))
                    if x not in etaval:
                        try:
                            etaval = exp(integrate(etaval, y))
                        except NotImplementedError:
                            pass
                        else:
                            xival = -E1*etaval/D
                            if y not in xival:
                                return [{xi: xival, eta: etaval.subs(y, func)}]


def lie_heuristic_linear(match, comp=False):
    r"""
    This heuristic assumes

    1. `\xi = ax + by + c` and
    2. `\eta = fx + gy + h`

    After substituting the following assumptions in the determining PDE, it
    reduces to

    .. math:: f + (g - a)h - bh^{2} - (ax + by + c)\frac{\partial h}{\partial x}
                 - (fx + gy + c)\frac{\partial h}{\partial y}

    Solving the reduced PDE obtained, using the method of characteristics, becomes
    impractical. The method followed is grouping similar terms and solving the system
    of linear equations obtained. The difference between the bivariate heuristic is that
    `h` need not be a rational function in this case.

    References
    ==========
    - E.S. Cheb-Terrab, A.D. Roche, Symmetries and First Order
      ODE Patterns, pp. 10 - pp. 12

    """
    xieta = []
    h = match['h']
    hx = match['hx']
    hy = match['hy']
    func = match['func']
    hinv = match['hinv']
    x = func.args[0]
    y = match['y']
    xi = Function('xi')(x, func)
    eta = Function('eta')(x, func)

    coeffdict = {}
    symbols = numbered_symbols("c", cls=Dummy)
    symlist = [next(symbols) for i in islice(symbols, 6)]
    C0, C1, C2, C3, C4, C5 = symlist
    pde = C3 + (C4 - C0)*h -(C0*x + C1*y + C2)*hx - (C3*x + C4*y + C5)*hy - C1*h**2
    pde, denom = pde.as_numer_denom()
    pde = powsimp(expand(pde))
    if pde.is_Add:
        terms = pde.args
        for term in terms:
            if term.is_Mul:
                rem = Mul(*[m for m in term.args if not m.has(x, y)])
                xypart = term/rem
                if xypart not in coeffdict:
                    coeffdict[xypart] = rem
                else:
                    coeffdict[xypart] += rem
            else:
                if term not in coeffdict:
                    coeffdict[term] = S(1)
                else:
                    coeffdict[term] += S(1)

    sollist = coeffdict.values()
    soldict = solve(sollist, symlist)
    if soldict:
        if isinstance(soldict, list):
            soldict = soldict[0]
        subval = soldict.values()
        if any(t for t in subval):
            onedict = dict(zip(symlist, [1]*6))
            xival = C0*x + C1*func + C2
            etaval = C3*x + C4*func + C5
            xival = xival.subs(soldict)
            etaval = etaval.subs(soldict)
            xival = xival.subs(onedict)
            etaval = etaval.subs(onedict)
            return [{xi: xival, eta: etaval}]


def sysode_linear_2eq_order1(match_):
    x = match_['func'][0].func
    y = match_['func'][1].func
    func = match_['func']
    fc = match_['func_coeff']
    eq = match_['eq']
    C1, C2, C3, C4 = get_numbered_constants(eq, num=4)
    r = dict()
    t = list(list(eq[0].atoms(Derivative))[0].atoms(Symbol))[0]
    for i in range(2):
        eqs = 0
        for terms in Add.make_args(eq[i]):
            eqs += terms/fc[i,func[i],1]
        eq[i] = eqs

    # for equations Eq(a1*diff(x(t),t), a*x(t) + b*y(t) + k1)
    # and Eq(a2*diff(x(t),t), c*x(t) + d*y(t) + k2)
    r['a'] = -fc[0,x(t),0]/fc[0,x(t),1]
    r['c'] = -fc[1,x(t),0]/fc[1,y(t),1]
    r['b'] = -fc[0,y(t),0]/fc[0,x(t),1]
    r['d'] = -fc[1,y(t),0]/fc[1,y(t),1]
    forcing = [S(0),S(0)]
    for i in range(2):
        for j in Add.make_args(eq[i]):
            if not j.has(x(t), y(t)):
                forcing[i] += j
    if not (forcing[0].has(t) or forcing[1].has(t)):
        r['k1'] = forcing[0]
        r['k2'] = forcing[1]
    else:
        raise NotImplementedError("Only homogeneous problems are supported" +
                                  " (and constant inhomogeneity)")

    if match_['type_of_equation'] == 'type1':
        sol = _linear_2eq_order1_type1(x, y, t, r, eq)
    if match_['type_of_equation'] == 'type2':
        gsol = _linear_2eq_order1_type1(x, y, t, r, eq)
        psol = _linear_2eq_order1_type2(x, y, t, r, eq)
        sol = [Eq(x(t), gsol[0].rhs+psol[0]), Eq(y(t), gsol[1].rhs+psol[1])]
    if match_['type_of_equation'] == 'type3':
        sol = _linear_2eq_order1_type3(x, y, t, r, eq)
    if match_['type_of_equation'] == 'type4':
        sol = _linear_2eq_order1_type4(x, y, t, r, eq)
    if match_['type_of_equation'] == 'type5':
        sol = _linear_2eq_order1_type5(x, y, t, r, eq)
    if match_['type_of_equation'] == 'type6':
        sol = _linear_2eq_order1_type6(x, y, t, r, eq)
    if match_['type_of_equation'] == 'type7':
        sol = _linear_2eq_order1_type7(x, y, t, r, eq)
    return sol

def _linear_2eq_order1_type1(x, y, t, r, eq):
    r"""
    It is classified under system of two linear homogeneous first-order constant-coefficient
    ordinary differential equations.

    The equations which come under this type are

    .. math:: x' = ax + by,

    .. math:: y' = cx + dy

    The characteristics equation is written as

    .. math:: \lambda^{2} + (a+d) \lambda + ad - bc = 0

    and its discriminant is `D = (a-d)^{2} + 4bc`. There are several cases

    1. Case when `ad - bc \neq 0`. The origin of coordinates, `x = y = 0`,
    is the only stationary point; it is
    - a node if `D = 0`
    - a node if `D > 0` and `ad - bc > 0`
    - a saddle if `D > 0` and `ad - bc < 0`
    - a focus if `D < 0` and `a + d \neq 0`
    - a centre if `D < 0` and `a + d \neq 0`.

    1.1. If `D > 0`. The characteristic equation has two distinct real roots
    `\lambda_1` and `\lambda_ 2` . The general solution of the system in question is expressed as

    .. math:: x = C_1 b e^{\lambda_1 t} + C_2 b e^{\lambda_2 t}

    .. math:: y = C_1 (\lambda_1 - a) e^{\lambda_1 t} + C_2 (\lambda_2 - a) e^{\lambda_2 t}

    where `C_1` and `C_2` being arbitary constants

    1.2. If `D < 0`. The characteristics equation has two conjugate
    roots, `\lambda_1 = \sigma + i \beta` and `\lambda_2 = \sigma - i \beta`.
    The general solution of the system is given by

    .. math:: x = b e^{\sigma t} (C_1 \sin(\beta t) + C_2 \cos(\beta t))

    .. math:: y = e^{\sigma t} ([(\sigma - a) C_1 - \beta C_2] \sin(\beta t) + [\beta C_1 + (\sigma - a) C_2 \cos(\beta t)])

    1.3. If `D = 0` and `a \neq d`. The characteristic equation has
    two equal roots, `\lambda_1 = \lambda_2`. The general solution of the system is written as

    .. math:: x = 2b (C_1 + \frac{C_2}{a-d} + C_2 t) e^{\frac{a+d}{2} t}

    .. math:: y = [(d - a) C_1 + C_2 + (d - a) C_2 t] e^{\frac{a+d}{2} t}

    1.4. If `D = 0` and `a = d \neq 0` and `b = 0`

    .. math:: x = C_1 e^{a t} , y = (c C_1 t + C_2) e^{a t}

    1.5. If `D = 0` and `a = d \neq 0` and `c = 0`

    .. math:: x = (b C_1 t + C_2) e^{a t} , y = C_1 e^{a t}

    2. Case when `ad - bc = 0` and `a^{2} + b^{2} > 0`. The whole straight
    line `ax + by = 0` consists of singular points. The orginal system of differential
    equaitons can be rewritten as

    .. math:: x' = ax + by , y' = k (ax + by)

    2.1 If `a + bk \neq 0`, solution will be

    .. math:: x = b C_1 + C_2 e^{(a + bk) t} , y = -a C_1 + k C_2 e^{(a + bk) t}

    2.2 If `a + bk = 0`, solution will be

    .. math:: x = C_1 (bk t - 1) + b C_2 t , y = k^{2} b C_1 t + (b k^{2} t + 1) C_2

    """
    # FIXME: at least some of these can fail to give two linearly
    # independent solutions e.g., because they make assumptions about
    # zero/nonzero of certain coefficients.  I've "fixed" one and
    # raised NotImplementedError in another.  I think this should probably
    # just be re-written in terms of eigenvectors...

    l = Dummy('l')
<<<<<<< HEAD
    C1, C2, C3, C4 = symbols('C1:5')
    l1 = rootof(l**2 - (r['a']+r['d'])*l + r['a']*r['d'] - r['b']*r['c'], l, 0)
    l2 = rootof(l**2 - (r['a']+r['d'])*l + r['a']*r['d'] - r['b']*r['c'], l, 1)
=======
    C1, C2, C3, C4 = get_numbered_constants(eq, num=4)
    l1 = RootOf(l**2 - (r['a']+r['d'])*l + r['a']*r['d'] - r['b']*r['c'], l, 0)
    l2 = RootOf(l**2 - (r['a']+r['d'])*l + r['a']*r['d'] - r['b']*r['c'], l, 1)
>>>>>>> 37dbd667
    D = (r['a'] - r['d'])**2 + 4*r['b']*r['c']
    if (r['a']*r['d'] - r['b']*r['c']) != 0:
        if D > 0:
            if r['b'].is_zero:
                # tempting to use this in all cases, but does not guarantee linearly independent eigenvectors
                gsol1 = C1*(l1 - r['d'] + r['b'])*exp(l1*t) + C2*(l2 - r['d'] + r['b'])*exp(l2*t)
                gsol2 = C1*(l1 - r['a'] + r['c'])*exp(l1*t) + C2*(l2 - r['a'] + r['c'])*exp(l2*t)
            else:
                gsol1 = C1*r['b']*exp(l1*t) + C2*r['b']*exp(l2*t)
                gsol2 = C1*(l1 - r['a'])*exp(l1*t) + C2*(l2 - r['a'])*exp(l2*t)
        if D < 0:
            sigma = re(l1)
            if im(l1).is_positive:
                beta = im(l1)
            else:
                beta = im(l2)
            if r['b'].is_zero:
                raise NotImplementedError('b == 0 case not implemented')
            gsol1 = r['b']*exp(sigma*t)*(C1*sin(beta*t)+C2*cos(beta*t))
            gsol2 = exp(sigma*t)*(((C1*(sigma-r['a'])-C2*beta)*sin(beta*t)+(C1*beta+(sigma-r['a'])*C2)*cos(beta*t)))
        if D == 0:
            if r['a']!=r['d']:
                gsol1 = 2*r['b']*(C1 + C2/(r['a']-r['d'])+C2*t)*exp((r['a']+r['d'])*t/2)
                gsol2 = ((r['d']-r['a'])*C1+C2+(r['d']-r['a'])*C2*t)*exp((r['a']+r['d'])*t/2)
            if r['a']==r['d'] and r['a']!=0 and r['b']==0:
                gsol1 = C1*exp(r['a']*t)
                gsol2 = (r['c']*C1*t+C2)*exp(r['a']*t)
            if r['a']==r['d'] and r['a']!=0 and r['c']==0:
                gsol1 = (r['b']*C1*t+C2)*exp(r['a']*t)
                gsol2 = C1*exp(r['a']*t)
    elif (r['a']*r['d'] - r['b']*r['c']) == 0 and (r['a']**2+r['b']**2) > 0:
        k = r['c']/r['a']
        if r['a']+r['b']*k != 0:
            gsol1 = r['b']*C1 + C2*exp((r['a']+r['b']*k)*t)
            gsol2 = -r['a']*C1 + k*C2*exp((r['a']+r['b']*k)*t)
        else:
            gsol1 = C1*(r['b']*k*t-1)+r['b']*C2*t
            gsol2 = k**2*r['b']*C1*t+(r['b']*k**2*t+1)*C2
    return [Eq(x(t), gsol1), Eq(y(t), gsol2)]

def _linear_2eq_order1_type2(x, y, t, r, eq):
    r"""
    The equations of this type are

    .. math:: x' = ax + by + k1 , y' = cx + dy + k2

    The general solution of this system is given by sum of its particular solution and the
    general solution of the corresponding homogeneous system is obtained from type1.

    1. When `ad - bc \neq 0`. The particular solution will be
    `x = x_0` and `y = y_0` where `x_0` and `y_0` are determined by solving linear system of equations

    .. math:: a x_0 + b y_0 + k1 = 0 , c x_0 + d y_0 + k2 = 0

    2. When `ad - bc = 0` and `a^{2} + b^{2} > 0`. In this case, the system of equation becomes

    .. math:: x' = ax + by + k_1 , y' = k (ax + by) + k_2

    2.1 If `\sigma = a + bk \neq 0`, particular solution is given by

    .. math:: x = b \sigma^{-1} (c_1 k - c_2) t - \sigma^{-2} (a c_1 + b c_2)

    .. math:: y = kx + (c_2 - c_1 k) t

    2.2 If `\sigma = a + bk = 0`, particular solution is given by

    .. math:: x = \frac{1}{2} b (c_2 - c_1 k) t^{2} + c_1 t

    .. math:: y = kx + (c_2 - c_1 k) t

    """
    r['k1'] = -r['k1']; r['k2'] = -r['k2']
    if (r['a']*r['d'] - r['b']*r['c']) != 0:
        x0, y0 = symbols('x0, y0', cls=Dummy)
        sol = solve((r['a']*x0+r['b']*y0+r['k1'], r['c']*x0+r['d']*y0+r['k2']), x0, y0)
        psol = [sol[x0], sol[y0]]
    elif (r['a']*r['d'] - r['b']*r['c']) == 0 and (r['a']**2+r['b']**2) > 0:
        k = r['c']/r['a']
        sigma = r['a'] + r['b']*k
        if sigma != 0:
            sol1 = r['b']*sigma**-1*(r['k1']*k-r['k2'])*t - sigma**-2*(r['a']*r['k1']+r['b']*r['k2'])
            sol2 = k*sol1 + (r['k2']-r['k1']*k)*t
        else:
            # FIXME: a previous typo fix shows this is not covered by tests
            sol1 = r['b']*(r['k2']-r['k1']*k)*t**2 + r['k1']*t
            sol2 = k*sol1 + (r['k2']-r['k1']*k)*t
        psol = [sol1, sol2]
    return psol

def _linear_2eq_order1_type3(x, y, t, r, eq):
    r"""
    The equations of this type of ode are

    .. math:: x' = f(t) x + g(t) y

    .. math:: y' = g(t) x + f(t) y

    The solution of such equations is given by

    .. math:: x = e^{F} (C_1 e^{G} + C_2 e^{-G}) , y = e^{F} (C_1 e^{G} - C_2 e^{-G})

    where `C_1` and `C_2` are arbitary constants, and

    .. math:: F = \int f(t) \,dt , G = \int g(t) \,dt

    """
    C1, C2, C3, C4 = get_numbered_constants(eq, num=4)
    F = Integral(r['a'], t)
    G = Integral(r['b'], t)
    sol1 = exp(F)*(C1*exp(G) + C2*exp(-G))
    sol2 = exp(F)*(C1*exp(G) - C2*exp(-G))
    return [Eq(x(t), sol1), Eq(y(t), sol2)]

def _linear_2eq_order1_type4(x, y, t, r, eq):
    r"""
    The equations of this type of ode are .

    .. math:: x' = f(t) x + g(t) y

    .. math:: y' = -g(t) x + f(t) y

    The solution is given by

    .. math:: x = F (C_1 \cos(G) + C_2 \sin(G)), y = F (-C_1 \sin(G) + C_2 \cos(G))

    where `C_1` and `C_2` are arbitary constants, and

    .. math:: F = \int f(t) \,dt , G = \int g(t) \,dt

    """
    C1, C2, C3, C4 = get_numbered_constants(eq, num=4)
    if r['b'] == -r['c']:
        F = exp(Integral(r['a'], t))
        G = Integral(r['b'], t)
        sol1 = F*(C1*cos(G) + C2*sin(G))
        sol2 = F*(-C1*sin(G) + C2*cos(G))
    elif r['d'] == -r['a']:
        F = exp(Integral(r['c'], t))
        G = Integral(r['d'], t)
        sol1 = F*(-C1*sin(G) + C2*cos(G))
        sol2 = F*(C1*cos(G) + C2*sin(G))
    return [Eq(x(t), sol1), Eq(y(t), sol2)]

def _linear_2eq_order1_type5(x, y, t, r, eq):
    r"""
    The equations of this type of ode are .

    .. math:: x' = f(t) x + g(t) y

    .. math:: y' = a g(t) x + [f(t) + b g(t)] y

    The transformation of

    .. math:: x = e^{\int f(t) \,dt} u , y = e^{\int f(t) \,dt} v , T = \int g(t) \,dt

    leads to a system of constant coefficient linear differential equations

    .. math:: u'(T) = v , v'(T) = au + bv

    """
    C1, C2, C3, C4 = get_numbered_constants(eq, num=4)
    u, v = symbols('u, v', function=True)
    T = Symbol('T')
    if not cancel(r['c']/r['b']).has(t):
        p = cancel(r['c']/r['b'])
        q = cancel((r['d']-r['a'])/r['b'])
        eq = (Eq(diff(u(T),T), v(T)), Eq(diff(v(T),T), p*u(T)+q*v(T)))
        sol = dsolve(eq)
        sol1 = exp(Integral(r['a'], t))*sol[0].rhs.subs(T, Integral(r['b'],t))
        sol2 = exp(Integral(r['a'], t))*sol[1].rhs.subs(T, Integral(r['b'],t))
    if not cancel(r['a']/r['d']).has(t):
        p = cancel(r['a']/r['d'])
        q = cancel((r['b']-r['c'])/r['d'])
        sol = dsolve(Eq(diff(u(T),T), v(T)), Eq(diff(v(T),T), p*u(T)+q*v(T)))
        sol1 = exp(Integral(r['c'], t))*sol[1].rhs.subs(T, Integral(r['d'],t))
        sol2 = exp(Integral(r['c'], t))*sol[0].rhs.subs(T, Integral(r['d'],t))
    return [Eq(x(t), sol1), Eq(y(t), sol2)]

def _linear_2eq_order1_type6(x, y, t, r, eq):
    r"""
    The equations of this type of ode are .

    .. math:: x' = f(t) x + g(t) y

    .. math:: y' = a [f(t) + a h(t)] x + a [g(t) - h(t)] y

    This is solved by first multiplying the first equation by `-a` and adding
    it to the second equation to obtain

    .. math:: y' - a x' = -a h(t) (y - a x)

    Setting `U = y - ax` and integrating the equation we arrive at

    .. math:: y - ax = C_1 e^{-a \int h(t) \,dt}

    and on substituing the value of y in first equation give rise to first order ODEs. After solving for
    `x`, we can obtain `y` by substituting the value of `x` in second equation.

    """
    C1, C2, C3, C4 = get_numbered_constants(eq, num=4)
    p = 0
    q = 0
    p1 = cancel(r['c']/cancel(r['c']/r['d']).as_numer_denom()[0])
    p2 = cancel(r['a']/cancel(r['a']/r['b']).as_numer_denom()[0])
    for n, i in enumerate([p1, p2]):
        for j in Mul.make_args(collect_const(i)):
            if not j.has(t):
                q = j
            if q!=0 and n==0:
                if ((r['c']/j - r['a'])/(r['b'] - r['d']/j)) == j:
                    p = 1
                    s = j
                    break
            if q!=0 and n==1:
                if ((r['a']/j - r['c'])/(r['d'] - r['b']/j)) == j:
                    p = 2
                    s = j
                    break
    if p == 1:
        equ = diff(x(t),t) - r['a']*x(t) - r['b']*(s*x(t) + C1*exp(-s*Integral(r['b'] - r['d']/s, t)))
        hint1 = classify_ode(equ)[1]
        sol1 = dsolve(equ, hint=hint1+'_Integral').rhs
        sol2 = s*sol1 + C1*exp(-s*Integral(r['b'] - r['d']/s, t))
    elif p ==2:
        equ = diff(y(t),t) - r['c']*y(t) - r['d']*s*y(t) + C1*exp(-s*Integral(r['d'] - r['b']/s, t))
        hint1 = classify_ode(equ)[1]
        sol2 = dsolve(equ, hint=hint1+'_Integral').rhs
        sol1 = s*sol2 + C1*exp(-s*Integral(r['d'] - r['b']/s, t))
    return [Eq(x(t), sol1), Eq(y(t), sol2)]

def _linear_2eq_order1_type7(x, y, t, r, eq):
    r"""
    The equations of this type of ode are .

    .. math:: x' = f(t) x + g(t) y

    .. math:: y' = h(t) x + p(t) y

    Differentiating the first equation and substituting the value of `y`
    from second equation will give a second-order linear equation

    .. math:: g x'' - (fg + gp + g') x' + (fgp - g^{2} h + f g' - f' g) x = 0

    This above equation can be easily integrated if following conditions are satisfied.

    1. `fgp - g^{2} h + f g' - f' g = 0`

    2. `fgp - g^{2} h + f g' - f' g = ag, fg + gp + g' = bg`

    If first condition is satisfied then it is solved by current dsolve solver and in second case it becomes
    a constant cofficient differential equation which is also solved by current solver.

    Otherwise if the above condition fails then,
    a particular solution is assumed as `x = x_0(t)` and `y = y_0(t)`
    Then the general solution is expressed as

    .. math:: x = C_1 x_0(t) + C_2 x_0(t) \int \frac{g(t) F(t) P(t)}{x_0^{2}(t)} \,dt

    .. math:: y = C_1 y_0(t) + C_2 [\frac{F(t) P(t)}{x_0(t)} + y_0(t) \int \frac{g(t) F(t) P(t)}{x_0^{2}(t)} \,dt]

    where C1 and C2 are arbitary constants and

    .. math:: F(t) = e^{\int f(t) \,dt} , P(t) = e^{\int p(t) \,dt}

    """
    C1, C2, C3, C4 = get_numbered_constants(eq, num=4)
    e1 = r['a']*r['b']*r['c'] - r['b']**2*r['c'] + r['a']*diff(r['b'],t) - diff(r['a'],t)*r['b']
    e2 = r['a']*r['c']*r['d'] - r['b']*r['c']**2 + diff(r['c'],t)*r['d'] - r['c']*diff(r['d'],t)
    m1 = r['a']*r['b'] + r['b']*r['d'] + diff(r['b'],t)
    m2 = r['a']*r['c'] + r['c']*r['d'] + diff(r['c'],t)
    if e1 == 0:
        sol1 = dsolve(r['b']*diff(x(t),t,t) - m1*diff(x(t),t)).rhs
        sol2 = dsolve(diff(y(t),t) - r['c']*sol1 - r['d']*y(t)).rhs
    elif e2 == 0:
        sol2 = dsolve(r['c']*diff(y(t),t,t) - m2*diff(y(t),t)).rhs
        sol1 = dsolve(diff(x(t),t) - r['a']*x(t) - r['b']*sol2).rhs
    elif not (e1/r['b']).has(t) and not (m1/r['b']).has(t):
        sol1 = dsolve(diff(x(t),t,t) - (m1/r['b'])*diff(x(t),t) - (e1/r['b'])*x(t)).rhs
        sol2 = dsolve(diff(y(t),t) - r['c']*sol1 - r['d']*y(t)).rhs
    elif not (e2/r['c']).has(t) and not (m2/r['c']).has(t):
        sol2 = dsolve(diff(y(t),t,t) - (m2/r['c'])*diff(y(t),t) - (e2/r['c'])*y(t)).rhs
        sol1 = dsolve(diff(x(t),t) - r['a']*x(t) - r['b']*sol2).rhs
    else:
        x0, y0 = symbols('x0, y0')              #x0 and y0 being particular solutions
        F = exp(Integral(r['a'],t))
        P = exp(Integral(r['d'],t))
        sol1 = C1*x0 + C2*x0*Integral(r['b']*F*P/x0**2, t)
        sol2 = C1*y0 + C2(F*P/x0 + y0*Integral(r['b']*F*P/x0**2, t))
    return [Eq(x(t), sol1), Eq(y(t), sol2)]


def sysode_linear_2eq_order2(match_):
    x = match_['func'][0].func
    y = match_['func'][1].func
    func = match_['func']
    fc = match_['func_coeff']
    eq = match_['eq']
    C1, C2, C3, C4 = get_numbered_constants(eq, num=4)
    r = dict()
    t = list(list(eq[0].atoms(Derivative))[0].atoms(Symbol))[0]
    for i in range(2):
        eqs = 0
        for terms in Add.make_args(eq[i]):
            eqs += terms/fc[i,func[i],2]
        eq[i] = eqs
    # for equations Eq(diff(x(t),t,t), a1*diff(x(t),t)+b1*diff(y(t),t)+c1*x(t)+d1*y(t)+e1)
    # and Eq(a2*diff(y(t),t,t), a2*diff(x(t),t)+b2*diff(y(t),t)+c2*x(t)+d2*y(t)+e2)
    r['a1'] = -fc[0,x(t),1]/fc[0,x(t),2] ; r['a2'] = -fc[1,x(t),1]/fc[1,y(t),2]
    r['b1'] = -fc[0,y(t),1]/fc[0,x(t),2] ; r['b2'] = -fc[1,y(t),1]/fc[1,y(t),2]
    r['c1'] = -fc[0,x(t),0]/fc[0,x(t),2] ; r['c2'] = -fc[1,x(t),0]/fc[1,y(t),2]
    r['d1'] = -fc[0,y(t),0]/fc[0,x(t),2] ; r['d2'] = -fc[1,y(t),0]/fc[1,y(t),2]
    const = [S(0), S(0)]
    for i in range(2):
        for j in Add.make_args(eq[i]):
            if not (j.has(x(t)) or j.has(y(t))):
                const[i] += j
    r['e1'] = -const[0]
    r['e2'] = -const[1]
    if match_['type_of_equation'] == 'type1':
        sol = _linear_2eq_order2_type1(x, y, t, r, eq)
    elif match_['type_of_equation'] == 'type2':
        gsol = _linear_2eq_order2_type1(x, y, t, r, eq)
        psol = _linear_2eq_order2_type2(x, y, t, r, eq)
        sol = [Eq(x(t), gsol[0].rhs+psol[0]), Eq(y(t), gsol[1].rhs+psol[1])]
    elif match_['type_of_equation'] == 'type3':
        sol = _linear_2eq_order2_type3(x, y, t, r, eq)
    elif match_['type_of_equation'] == 'type4':
        sol = _linear_2eq_order2_type4(x, y, t, r, eq)
    elif match_['type_of_equation'] == 'type5':
        sol = _linear_2eq_order2_type5(x, y, t, r, eq)
    elif match_['type_of_equation'] == 'type6':
        sol = _linear_2eq_order2_type6(x, y, t, r, eq)
    elif match_['type_of_equation'] == 'type7':
        sol = _linear_2eq_order2_type7(x, y, t, r, eq)
    elif match_['type_of_equation'] == 'type8':
        sol = _linear_2eq_order2_type8(x, y, t, r, eq)
    elif match_['type_of_equation'] == 'type9':
        sol = _linear_2eq_order2_type9(x, y, t, r, eq)
    elif match_['type_of_equation'] == 'type10':
        sol = _linear_2eq_order2_type10(x, y, t, r, eq)
    elif match_['type_of_equation'] == 'type11':
        sol = _linear_2eq_order2_type11(x, y, t, r, eq)
    return sol

def _linear_2eq_order2_type1(x, y, t, r, eq):
    r"""
    System of two constant-coefficient second-order linear homogeneous differential equations

    .. math:: x'' = ax + by

    .. math:: y'' = cx + dy

    The charecteristic equation for above equations

    .. math:: \lambda^4 - (a + d) \lambda^2 + ad - bc = 0

    whose discriminant is `D = (a - d)^2 + 4bc \neq 0`

    1. When `ad - bc \neq 0`

    1.1. If `D \neq 0`. The characteristic equation has four distict roots, `\lambda_1, \lambda_2, \lambda_3, \lambda_4`.
    The general solution of the system is

    .. math:: x = C_1 b e^{\lambda_1 t} + C_2 b e^{\lambda_2 t} + C_3 b e^{\lambda_3 t} + C_4 b e^{\lambda_4 t}

    .. math:: y = C_1 (\lambda_1^{2} - a) e^{\lambda_1 t} + C_2 (\lambda_2^{2} - a) e^{\lambda_2 t} + C_3 (\lambda_3^{2} - a) e^{\lambda_3 t} + C_4 (\lambda_4^{2} - a) e^{\lambda_4 t}

    where `C_1,..., C_4` are arbitary constants.

    1.2. If `D = 0` and `a \neq d`:

    .. math:: x = 2 C_1 (bt + \frac{2bk}{a - d}) e^{\frac{kt}{2}} + 2 C_2 (bt + \frac{2bk}{a - d}) e^{\frac{-kt}{2}} + 2b C_3 t e^{\frac{kt}{2}} + 2b C_4 t e^{\frac{-kt}{2}}

    .. math:: y = C_1 (d - a) t e^{\frac{kt}{2}} + C_2 (d - a) t e^{\frac{-kt}{2}} + C_3 [(d - a) t + 2k] e^{\frac{kt}{2}} + C_4 [(d - a) t - 2k] e^{\frac{-kt}{2}}

    where `C_1,..., C_4` are arbitary constants and `k = \sqrt{2 (a + d)}`

    1.3. If `D = 0` and `a = d \neq 0` and `b = 0`:

    .. math:: x = 2 \sqrt{a} C_1 e^{\sqrt{a} t} + 2 \sqrt{a} C_2 e^{-\sqrt{a} t}

    .. math:: y = c C_1 t e^{\sqrt{a} t} - c C_2 t e^{-\sqrt{a} t} + C_3 e^{\sqrt{a} t} + C_4 e^{-\sqrt{a} t}

    1.4. If `D = 0` and `a = d \neq 0` and `c = 0`:

    .. math:: x = b C_1 t e^{\sqrt{a} t} - b C_2 t e^{-\sqrt{a} t} + C_3 e^{\sqrt{a} t} + C_4 e^{-\sqrt{a} t}

    .. math:: y = 2 \sqrt{a} C_1 e^{\sqrt{a} t} + 2 \sqrt{a} C_2 e^{-\sqrt{a} t}

    2. When `ad - bc = 0` and `a^2 + b^2 > 0`. Then the original system becomes

    .. math:: x'' = ax + by

    .. math:: y'' = k (ax + by)

    2.1. If `a + bk \neq 0`:

    .. math:: x = C_1 e^{t \sqrt{a + bk}} + C_2 e^{-t \sqrt{a + bk}} + C_3 bt + C_4 b

    .. math:: y = C_1 k e^{t \sqrt{a + bk}} + C_2 k e^{-t \sqrt{a + bk}} - C_3 at - C_4 a

    2.2. If `a + bk = 0`:

    .. math:: x = C_1 b t^3 + C_2 b t^2 + C_3 t + C_4

    .. math:: y = kx + 6 C_1 t + 2 C_2

    """
    r['a'] = r['c1']
    r['b'] = r['d1']
    r['c'] = r['c2']
    r['d'] = r['d2']
    l = Symbol('l')
    C1, C2, C3, C4 = get_numbered_constants(eq, num=4)
    chara_eq = l**4 - (r['a']+r['d'])*l**2 + r['a']*r['d'] - r['b']*r['c']
    l1 = rootof(chara_eq, 0)
    l2 = rootof(chara_eq, 1)
    l3 = rootof(chara_eq, 2)
    l4 = rootof(chara_eq, 3)
    D = (r['a'] - r['d'])**2 + 4*r['b']*r['c']
    if (r['a']*r['d'] - r['b']*r['c']) != 0:
        if D != 0:
            gsol1 = C1*r['b']*exp(l1*t) + C2*r['b']*exp(l2*t) + C3*r['b']*exp(l3*t) \
            + C4*r['b']*exp(l4*t)
            gsol2 = C1*(l1**2-r['a'])*exp(l1*t) + C2*(l2**2-r['a'])*exp(l2*t) + \
            C3*(l3**2-r['a'])*exp(l3*t) + C4*(l4**2-r['a'])*exp(l4*t)
        else:
            if r['a'] != r['d']:
                k = sqrt(2*(r['a']+r['d']))
                mid = r['b']*t+2*r['b']*k/(r['a']-r['d'])
                gsol1 = 2*C1*mid*exp(k*t/2) + 2*C2*mid*exp(-k*t/2) + \
                2*r['b']*C3*t*exp(k*t/2) + 2*r['b']*C4*t*exp(-k*t/2)
                gsol2 = C1*(r['d']-r['a'])*t*exp(k*t/2) + C2*(r['d']-r['a'])*t*exp(-k*t/2) + \
                C3*((r['d']-r['a'])*t+2*k)*exp(k*t/2) + C4*((r['d']-r['a'])*t-2*k)*exp(-k*t/2)
            elif r['a'] == r['d'] != 0 and r['b'] == 0:
                sa = sqrt(r['a'])
                gsol1 = 2*sa*C1*exp(sa*t) + 2*sa*C2*exp(-sa*t)
                gsol2 = r['c']*C1*t*exp(sa*t)-r['c']*C2*t*exp(-sa*t)+C3*exp(sa*t)+C4*exp(-sa*t)
            elif r['a'] == r['d'] != 0 and r['c'] == 0:
                sa = sqrt(r['a'])
                gsol1 = r['b']*C1*t*exp(sa*t)-r['b']*C2*t*exp(-sa*t)+C3*exp(sa*t)+C4*exp(-sa*t)
                gsol2 = 2*sa*C1*exp(sa*t) + 2*sa*C2*exp(-sa*t)
    elif (r['a']*r['d'] - r['b']*r['c']) == 0 and (r['a']**2 + r['b']**2) > 0:
        k = r['c']/r['a']
        if r['a'] + r['b']*k != 0:
            mid = sqrt(r['a'] + r['b']*k)
            gsol1 = C1*exp(mid*t) + C2*exp(-mid*t) + C3*r['b']*t + C4*r['b']
            gsol2 = C1*k*exp(mid*t) + C2*k*exp(-mid*t) - C3*r['a']*t - C4*r['a']
        else:
            gsol1 = C1*r['b']*t**3 + C2*r['b']*t**2 + C3*t + C4
            gsol2 = k*gsol1 + 6*C1*t + 2*C2
    return [Eq(x(t), gsol1), Eq(y(t), gsol2)]

def _linear_2eq_order2_type2(x, y, t, r, eq):
    r"""
    The equations in this type are

    .. math:: x'' = a_1 x + b_1 y + c_1

    .. math:: y'' = a_2 x + b_2 y + c_2

    The general solution of this system is given by the sum of its particular solution
    and the general solution of the homogeneous system. The general solution is given
    by the linear system of 2 equation of order 2 and type 1

    1. If `a_1 b_2 - a_2 b_1 \neq 0`. A particular solution will be `x = x_0` and `y = y_0`
    where the constants `x_0` and `y_0` are determined by solving the linear algebraic system

    .. math:: a_1 x_0 + b_1 y_0 + c_1 = 0, a_2 x_0 + b_2 y_0 + c_2 = 0

    2. If `a_1 b_2 - a_2 b_1 = 0` and `a_1^2 + b_1^2 > 0`. In this case, the system in question becomes

    .. math:: x'' = ax + by + c_1, y'' = k (ax + by) + c_2

    2.1. If `\sigma = a + bk \neq 0`, the particular solution will be

    .. math:: x = \frac{1}{2} b \sigma^{-1} (c_1 k - c_2) t^2 - \sigma^{-2} (a c_1 + b c_2)

    .. math:: y = kx + \frac{1}{2} (c_2 - c_1 k) t^2

    2.2. If `\sigma = a + bk = 0`, the particular solution will be

    .. math:: x = \frac{1}{24} b (c_2 - c_1 k) t^4 + \frac{1}{2} c_1 t^2

    .. math:: y = kx + \frac{1}{2} (c_2 - c_1 k) t^2

    """
    x0, y0 = symbols('x0, y0')
    if r['c1']*r['d2'] - r['c2']*r['d1'] != 0:
        sol = solve((r['c1']*x0+r['d1']*y0+r['e1'], r['c2']*x0+r['d2']*y0+r['e2']), x0, y0)
        psol = [sol[x0], sol[y0]]
    elif r['c1']*r['d2'] - r['c2']*r['d1'] == 0 and (r['c1']**2 + r['d1']**2) > 0:
        k = r['c2']/r['c1']
        sig = r['c1'] + r['d1']*k
        if sig != 0:
            psol1 = r['d1']*sig**-1*(r['e1']*k-r['e2'])*t**2/2 - \
            sig**-2*(r['c1']*r['e1']+r['d1']*r['e2'])
            psol2 = k*psol1  + (r['e2'] - r['e1']*k)*t**2/2
            psol = [psol1, psol2]
        else:
            psol1 = r['d1']*(r['e2']-r['e1']*k)*t**4/24 + r['e1']*t**2/2
            psol2 = k*psol1 + (r['e2']-r['e1']*k)*t**2/2
            psol = [psol1, psol2]
    return psol

def _linear_2eq_order2_type3(x, y, t, r, eq):
    r"""
    These type of equation is used for describing the horizontal motion of a pendulum
    taking into account the Earth rotation.
    The solution is given with `a^2 + 4b > 0`:

    .. math:: x = C_1 \cos(\alpha t) + C_2 \sin(\alpha t) + C_3 \cos(\beta t) + C_4 \sin(\beta t)

    .. math:: y = -C_1 \sin(\alpha t) + C_2 \cos(\alpha t) - C_3 \sin(\beta t) + C_4 \cos(\beta t)

    where `C_1,...,C_4` and

    .. math:: \alpha = \frac{1}{2} a + \frac{1}{2} \sqrt{a^2 + 4b}, \beta = \frac{1}{2} a - \frac{1}{2} \sqrt{a^2 + 4b}

    """
    C1, C2, C3, C4 = get_numbered_constants(eq, num=4)
    if r['b1']**2 - 4*r['c1'] > 0:
        r['a'] = r['b1'] ; r['b'] = -r['c1']
        alpha = r['a']/2 + sqrt(r['a']**2 + 4*r['b'])/2
        beta = r['a']/2 - sqrt(r['a']**2 + 4*r['b'])/2
        sol1 = C1*cos(alpha*t) + C2*sin(alpha*t) + C3*cos(beta*t) + C4*sin(beta*t)
        sol2 = -C1*sin(alpha*t) + C2*cos(alpha*t) - C3*sin(beta*t) + C4*cos(beta*t)
    return [Eq(x(t), sol1), Eq(y(t), sol2)]

def _linear_2eq_order2_type4(x, y, t, r, eq):
    r"""
    These equations are found in the theory of oscillations

    .. math:: x'' + a_1 x' + b_1 y' + c_1 x + d_1 y = k_1 e^{i \omega t}

    .. math:: y'' + a_2 x' + b_2 y' + c_2 x + d_2 y = k_2 e^{i \omega t}

    The general solution of this linear nonhomogeneous system of constant-coefficient
    differential equations is given by the sum of its particular solution and the
    general solution of the corresponding homogeneous system (with `k_1 = k_2 = 0`)

    1. A particular solution is obtained by the method of undetermined coefficients:

    .. math:: x = A_* e^{i \omega t}, y = B_* e^{i \omega t}

    On substituting these expressions into the original system of differential equations,
    one arrive at a linear nonhomogeneous system of algebraic equations for the
    coefficients `A` and `B`.

    2. The general solution of the homogeneous system of differential equations is determined
    by a linear combination of linearly independent particular solutions determined by
    the method of undetermined coefficients in the form of exponentials:

    .. math:: x = A e^{\lambda t}, y = B e^{\lambda t}

    On substituting these expressions into the original system and colleting the
    coefficients of the unknown `A` and `B`, one obtains

    .. math:: (\lambda^{2} + a_1 \lambda + c_1) A + (b_1 \lambda + d_1) B = 0

    .. math:: (a_2 \lambda + c_2) A + (\lambda^{2} + b_2 \lambda + d_2) B = 0

    The determinant of this system must vanish for nontrivial solutions A, B to exist.
    This requirement results in the following characteristic equation for `\lambda`

    .. math:: (\lambda^2 + a_1 \lambda + c_1) (\lambda^2 + b_2 \lambda + d_2) - (b_1 \lambda + d_1) (a_2 \lambda + c_2) = 0

    If all roots `k_1,...,k_4` of this equation are distict, the general solution of the original
    system of the differential equations has the form

    .. math:: x = C_1 (b_1 \lambda_1 + d_1) e^{\lambda_1 t} - C_2 (b_1 \lambda_2 + d_1) e^{\lambda_2 t} - C_3 (b_1 \lambda_3 + d_1) e^{\lambda_3 t} - C_4 (b_1 \lambda_4 + d_1) e^{\lambda_4 t}

    .. math:: y = C_1 (\lambda_1^{2} + a_1 \lambda_1 + c_1) e^{\lambda_1 t} + C_2 (\lambda_2^{2} + a_1 \lambda_2 + c_1) e^{\lambda_2 t} + C_3 (\lambda_3^{2} + a_1 \lambda_3 + c_1) e^{\lambda_3 t} + C_4 (\lambda_4^{2} + a_1 \lambda_4 + c_1) e^{\lambda_4 t}

    """
    C1, C2, C3, C4 = get_numbered_constants(eq, num=4)
    k = Symbol('k')
    Ra, Ca, Rb, Cb = symbols('Ra, Ca, Rb, Cb')
    a1 = r['a1'] ; a2 = r['a2']
    b1 = r['b1'] ; b2 = r['b2']
    c1 = r['c1'] ; c2 = r['c2']
    d1 = r['d1'] ; d2 = r['d2']
    k1 = r['e1'].expand().as_independent(t)[0]
    k2 = r['e2'].expand().as_independent(t)[0]
    ew1 = r['e1'].expand().as_independent(t)[1]
    ew2 = powdenest(ew1).as_base_exp()[1]
    ew3 = collect(ew2, t).coeff(t)
    w = cancel(ew3/I)
    # The particular solution is assumed to be (Ra+I*Ca)*exp(I*w*t) and
    # (Rb+I*Cb)*exp(I*w*t) for x(t) and y(t) respectively
    peq1 = (-w**2+c1)*Ra - a1*w*Ca + d1*Rb - b1*w*Cb - k1
    peq2 = a1*w*Ra + (-w**2+c1)*Ca + b1*w*Rb + d1*Cb
    peq3 = c2*Ra - a2*w*Ca + (-w**2+d2)*Rb - b2*w*Cb - k2
    peq4 = a2*w*Ra + c2*Ca + b2*w*Rb + (-w**2+d2)*Cb
    # FIXME: solve for what in what?  Ra, Rb, etc I guess
    # but then psol not used for anything?
    psol = solve([peq1, peq2, peq3, peq4])

    chareq = (k**2+a1*k+c1)*(k**2+b2*k+d2) - (b1*k+d1)*(a2*k+c2)
    [k1, k2, k3, k4] = roots_quartic(Poly(chareq))
    sol1 = -C1*(b1*k1+d1)*exp(k1*t) - C2*(b1*k2+d1)*exp(k2*t) - \
    C3*(b1*k3+d1)*exp(k3*t) - C4*(b1*k4+d1)*exp(k4*t) + (Ra+I*Ca)*exp(I*w*t)

    a1_ = (a1-1)
    sol2 = C1*(k1**2+a1_*k1+c1)*exp(k1*t) + C2*(k2**2+a1_*k2+c1)*exp(k2*t) + \
    C3*(k3**2+a1_*k3+c1)*exp(k3*t) + C4*(k4**2+a1_*k4+c1)*exp(k4*t) + (Rb+I*Cb)*exp(I*w*t)
    return [Eq(x(t), sol1), Eq(y(t), sol2)]

def _linear_2eq_order2_type5(x, y, t, r, eq):
    r"""
    The equation which come under this catagory are

    .. math:: x'' = a (t y' - y)

    .. math:: y'' = b (t x' - x)

    The transformation

    .. math:: u = t x' - x, b = t y' - y

    leads to the first-order system

    .. math:: u' = atv, v' = btu

    The general solution of this system is given by

    If `ab > 0`:

    .. math:: u = C_1 a e^{\frac{1}{2} \sqrt{ab} t^2} + C_2 a e^{-\frac{1}{2} \sqrt{ab} t^2}

    .. math:: v = C_1 \sqrt{ab} e^{\frac{1}{2} \sqrt{ab} t^2} - C_2 \sqrt{ab} e^{-\frac{1}{2} \sqrt{ab} t^2}

    If `ab < 0`:

    .. math:: u = C_1 a \cos(\frac{1}{2} \sqrt{\left|ab\right|} t^2) + C_2 a \sin(-\frac{1}{2} \sqrt{\left|ab\right|} t^2)

    .. math:: v = C_1 \sqrt{\left|ab\right|} \sin(\frac{1}{2} \sqrt{\left|ab\right|} t^2) + C_2 \sqrt{\left|ab\right|} \cos(-\frac{1}{2} \sqrt{\left|ab\right|} t^2)

    where `C_1` and `C_2` are arbitary constants. On substituting the value of `u` and `v`
    in above equations and integrating the resulting expressions, the general solution will become

    .. math:: x = C_3 t + t \int \frac{u}{t^2} \,dt, y = C_4 t + t \int \frac{u}{t^2} \,dt

    where `C_3` and `C_4` are arbitrary constants.

    """
    C1, C2, C3, C4 = get_numbered_constants(eq, num=4)
    r['a'] = -r['d1'] ; r['b'] = -r['c2']
    mul = sqrt(abs(r['a']*r['b']))
    if r['a']*r['b'] > 0:
        u = C1*r['a']*exp(mul*t**2/2) + C2*r['a']*exp(-mul*t**2/2)
        v = C1*mul*exp(mul*t**2/2) - C2*mul*exp(-mul*t**2/2)
    else:
        u = C1*r['a']*cos(mul*t**2/2) + C2*r['a']*sin(mul*t**2/2)
        v = -C1*mul*sin(mul*t**2/2) + C2*mul*cos(mul*t**2/2)
    sol1 = C3*t + t*Integral(u/t**2, t)
    sol2 = C4*t + t*Integral(v/t**2, t)
    return [Eq(x(t), sol1), Eq(y(t), sol2)]

def _linear_2eq_order2_type6(x, y, t, r, eq):
    r"""
    The equations are

    .. math:: x'' = f(t) (a_1 x + b_1 y)

    .. math:: y'' = f(t) (a_2 x + b_2 y)

    If `k_1` and `k_2` are roots of the quadratic equation

    .. math:: k^2 - (a_1 + b_2) k + a_1 b_2 - a_2 b_1 = 0

    Then by multiplying appropriate constants and adding together original equations
    we obtain two independent equations:

    .. math:: z_1'' = k_1 f(t) z_1, z_1 = a_2 x + (k_1 - a_1) y

    .. math:: z_2'' = k_2 f(t) z_2, z_2 = a_2 x + (k_2 - a_1) y

    Solving the equations will give the values of `x` and `y` after obtaining the value
    of `z_1` and `z_2` by solving the differential equation and substuting the result.

    """
    C1, C2, C3, C4 = get_numbered_constants(eq, num=4)
    k = Symbol('k')
    z = Function('z')
    num, denum = cancel((r['c1']*x(t) + r['d1']*y(t))/(r['c2']*x(t) + r['d2']*y(t))).as_numer_denom()
    f = r['c1']/num.coeff(x(t))
    a1 = num.coeff(x(t))
    b1 = num.coeff(y(t))
    a2 = denum.coeff(x(t))
    b2 = denum.coeff(y(t))
    chareq = k**2 - (a1 + b2)*k + a1*b2 - a2*b1
    [k1, k2] = [rootof(chareq, k) for k in range(Poly(chareq).degree())]
    z1 = dsolve(diff(z(t),t,t) - k1*f*z(t)).rhs
    z2 = dsolve(diff(z(t),t,t) - k2*f*z(t)).rhs
    sol1 = (k1*z2 - k2*z1 + a1*(z1 - z2))/(a2*(k1-k2))
    sol2 = (z1 - z2)/(k1 - k2)
    return [Eq(x(t), sol1), Eq(y(t), sol2)]

def _linear_2eq_order2_type7(x, y, t, r, eq):
    r"""
    The equations are given as

    .. math:: x'' = f(t) (a_1 x' + b_1 y')

    .. math:: y'' = f(t) (a_2 x' + b_2 y')

    If `k_1` and 'k_2` are roots of the quadratic equation

    .. math:: k^2 - (a_1 + b_2) k + a_1 b_2 - a_2 b_1 = 0

    Then the system can be reduced by adding together the two equations multiplied
    by appropriate constants give following two independent equations:

    .. math:: z_1'' = k_1 f(t) z_1', z_1 = a_2 x + (k_1 - a_1) y

    .. math:: z_2'' = k_2 f(t) z_2', z_2 = a_2 x + (k_2 - a_1) y

    Integrating these and returning to the original variables, one arrives at a linear
    algebraic system for the unknowns `x` and `y`:

    .. math:: a_2 x + (k_1 - a_1) y = C_1 \int e^{k_1 F(t)} \,dt + C_2

    .. math:: a_2 x + (k_2 - a_1) y = C_3 \int e^{k_2 F(t)} \,dt + C_4

    where `C_1,...,C_4` are arbitrary constants and `F(t) = \int f(t) \,dt`

    """
    C1, C2, C3, C4 = get_numbered_constants(eq, num=4)
    k = Symbol('k')
    num, denum = cancel((r['a1']*x(t) + r['b1']*y(t))/(r['a2']*x(t) + r['b2']*y(t))).as_numer_denom()
    f = r['a1']/num.coeff(x(t))
    a1 = num.coeff(x(t))
    b1 = num.coeff(y(t))
    a2 = denum.coeff(x(t))
    b2 = denum.coeff(y(t))
    chareq = k**2 - (a1 + b2)*k + a1*b2 - a2*b1
    [k1, k2] = [rootof(chareq, k) for k in range(Poly(chareq).degree())]
    F = Integral(f, t)
    z1 = C1*Integral(exp(k1*F), t) + C2
    z2 = C3*Integral(exp(k2*F), t) + C4
    sol1 = (k1*z2 - k2*z1 + a1*(z1 - z2))/(a2*(k1-k2))
    sol2 = (z1 - z2)/(k1 - k2)
    return [Eq(x(t), sol1), Eq(y(t), sol2)]

def _linear_2eq_order2_type8(x, y, t, r, eq):
    r"""
    The equation of this catagory are

    .. math:: x'' = a f(t) (t y' - y)

    .. math:: y'' = b f(t) (t x' - x)

    The transformation

    .. math:: u = t x' - x, v = t y' - y

    leads to the system of first-order equations

    .. math:: u' = a t f(t) v, v' = b t f(t) u

    The general solution of this system has the form

    If `ab > 0`:

    .. math:: u = C_1 a e^{\sqrt{ab} \int t f(t) \,dt} + C_2 a e^{-\sqrt{ab} \int t f(t) \,dt}

    .. math:: v = C_1 \sqrt{ab} e^{\sqrt{ab} \int t f(t) \,dt} - C_2 \sqrt{ab} e^{-\sqrt{ab} \int t f(t) \,dt}

    If `ab < 0`:

    .. math:: u = C_1 a \cos(\sqrt{\left|ab\right|} \int t f(t) \,dt) + C_2 a \sin(-\sqrt{\left|ab\right|} \int t f(t) \,dt)

    .. math:: v = C_1 \sqrt{\left|ab\right|} \sin(\sqrt{\left|ab\right|} \int t f(t) \,dt) + C_2 \sqrt{\left|ab\right|} \cos(-\sqrt{\left|ab\right|} \int t f(t) \,dt)

    where `C_1` and `C_2` are arbitary constants. On substituting the value of `u` and `v`
    in above equations and integrating the resulting expressions, the general solution will become

    .. math:: x = C_3 t + t \int \frac{u}{t^2} \,dt, y = C_4 t + t \int \frac{u}{t^2} \,dt

    where `C_3` and `C_4` are arbitrary constants.

    """
    C1, C2, C3, C4 = get_numbered_constants(eq, num=4)
    num, denum = cancel(r['d1']/r['c2']).as_numer_denom()
    f = -r['d1']/num
    a = num
    b = denum
    mul = sqrt(abs(a*b))
    Igral = Integral(t*f, t)
    if a*b > 0:
        u = C1*a*exp(mul*Igral) + C2*a*exp(-mul*Igral)
        v = C1*mul*exp(mul*Igral) - C2*mul*exp(-mul*Igral)
    else:
        u = C1*a*cos(mul*Igral) + C2*a*sin(mul*Igral)
        v = -C1*mul*sin(mul*Igral) + C2*mul*cos(mul*Igral)
    sol1 = C3*t + t*Integral(u/t**2, t)
    sol2 = C4*t + t*Integral(v/t**2, t)
    return [Eq(x(t), sol1), Eq(y(t), sol2)]

def _linear_2eq_order2_type9(x, y, t, r, eq):
    r"""
    .. math:: t^2 x'' + a_1 t x' + b_1 t y' + c_1 x + d_1 y = 0

    .. math:: t^2 y'' + a_2 t x' + b_2 t y' + c_2 x + d_2 y = 0

    These system of equations are euler type.

    The substitution of `t = \sigma e^{\tau} (\sigma \neq 0)` leads to the system of constant
    coefficient linear differential equations

    .. math:: x'' + (a_1 - 1) x' + b_1 y' + c_1 x + d_1 y = 0

    .. math:: y'' + a_2 x' + (b_2 - 1) y' + c_2 x + d_2 y = 0

    The general solution of the homogeneous system of differential equations is determined
    by a linear combination of linearly independent particular solutions determined by
    the method of undetermined coefficients in the form of exponentials

    .. math:: x = A e^{\lambda t}, y = B e^{\lambda t}

    On substituting these expressions into the original system and colleting the
    coefficients of the unknown `A` and `B`, one obtains

    .. math:: (\lambda^{2} + (a_1 - 1) \lambda + c_1) A + (b_1 \lambda + d_1) B = 0

    .. math:: (a_2 \lambda + c_2) A + (\lambda^{2} + (b_2 - 1) \lambda + d_2) B = 0

    The determinant of this system must vanish for nontrivial solutions A, B to exist.
    This requirement results in the following characteristic equation for `\lambda`

    .. math:: (\lambda^2 + (a_1 - 1) \lambda + c_1) (\lambda^2 + (b_2 - 1) \lambda + d_2) - (b_1 \lambda + d_1) (a_2 \lambda + c_2) = 0

    If all roots `k_1,...,k_4` of this equation are distict, the general solution of the original
    system of the differential equations has the form

    .. math:: x = C_1 (b_1 \lambda_1 + d_1) e^{\lambda_1 t} - C_2 (b_1 \lambda_2 + d_1) e^{\lambda_2 t} - C_3 (b_1 \lambda_3 + d_1) e^{\lambda_3 t} - C_4 (b_1 \lambda_4 + d_1) e^{\lambda_4 t}

    .. math:: y = C_1 (\lambda_1^{2} + (a_1 - 1) \lambda_1 + c_1) e^{\lambda_1 t} + C_2 (\lambda_2^{2} + (a_1 - 1) \lambda_2 + c_1) e^{\lambda_2 t} + C_3 (\lambda_3^{2} + (a_1 - 1) \lambda_3 + c_1) e^{\lambda_3 t} + C_4 (\lambda_4^{2} + (a_1 - 1) \lambda_4 + c_1) e^{\lambda_4 t}

    """
    C1, C2, C3, C4 = get_numbered_constants(eq, num=4)
    k = Symbol('k')
    a1 = -r['a1']*t; a2 = -r['a2']*t
    b1 = -r['b1']*t; b2 = -r['b2']*t
    c1 = -r['c1']*t**2; c2 = -r['c2']*t**2
    d1 = -r['d1']*t**2; d2 = -r['d2']*t**2
    eq = (k**2+(a1-1)*k+c1)*(k**2+(b2-1)*k+d2)-(b1*k+d1)*(a2*k+c2)
    [k1, k2, k3, k4] = roots_quartic(Poly(eq))
    sol1 = -C1*(b1*k1+d1)*exp(k1*log(t)) - C2*(b1*k2+d1)*exp(k2*log(t)) - \
    C3*(b1*k3+d1)*exp(k3*log(t)) - C4*(b1*k4+d1)*exp(k4*log(t))

    a1_ = (a1-1)
    sol2 = C1*(k1**2+a1_*k1+c1)*exp(k1*log(t)) + C2*(k2**2+a1_*k2+c1)*exp(k2*log(t)) \
    + C3*(k3**2+a1_*k3+c1)*exp(k3*log(t)) + C4*(k4**2+a1_*k4+c1)*exp(k4*log(t))

    return [Eq(x(t), sol1), Eq(y(t), sol2)]

def _linear_2eq_order2_type10(x, y, t, r, eq):
    r"""
    The equation of this catagory are

    .. math:: (\alpha t^2 + \beta t + \gamma)^{2} x'' = ax + by

    .. math:: (\alpha t^2 + \beta t + \gamma)^{2} y'' = cx + dy

    The transformation

    .. math:: \tau = \int \frac{1}{\alpha t^2 + \beta t + \gamma} \,dt , u = \frac{x}{\sqrt{\left|\alpha t^2 + \beta t + \gamma\right|}} , v = \frac{y}{\sqrt{\left|\alpha t^2 + \beta t + \gamma\right|}}

    leads to a constant coefficient linear system of equations

    .. math:: u'' = (a - \alpha \gamma + \frac{1}{4} \beta^{2}) u + b v

    .. math:: v'' = c u + (d - \alpha \gamma + \frac{1}{4} \beta^{2}) v

    These system of equations obtained can be solved by type1 of System of two
    constant-coefficient second-order linear homogeneous differential equations.

    """
    C1, C2, C3, C4 = get_numbered_constants(eq, num=4)
    u, v = symbols('u, v', function=True)
    T = Symbol('T')
    p = Wild('p', exclude=[t, t**2])
    q = Wild('q', exclude=[t, t**2])
    s = Wild('s', exclude=[t, t**2])
    n = Wild('n', exclude=[t, t**2])
    num, denum = r['c1'].as_numer_denom()
    dic = denum.match((n*(p*t**2+q*t+s)**2).expand())
    eqz = dic[p]*t**2 + dic[q]*t + dic[s]
    a = num/dic[n]
    b = cancel(r['d1']*eqz**2)
    c = cancel(r['c2']*eqz**2)
    d = cancel(r['d2']*eqz**2)
    [msol1, msol2] = dsolve([Eq(diff(u(t), t, t), (a - dic[p]*dic[s] + dic[q]**2/4)*u(t) \
    + b*v(t)), Eq(diff(v(t),t,t), c*u(t) + (d - dic[p]*dic[s] + dic[q]**2/4)*v(t))])
    sol1 = (msol1.rhs*sqrt(abs(eqz))).subs(t, Integral(1/eqz, t))
    sol2 = (msol2.rhs*sqrt(abs(eqz))).subs(t, Integral(1/eqz, t))
    return [Eq(x(t), sol1), Eq(y(t), sol2)]

def _linear_2eq_order2_type11(x, y, t, r, eq):
    r"""
    The equations which comes under this type are

    .. math:: x'' = f(t) (t x' - x) + g(t) (t y' - y)

    .. math:: y'' = h(t) (t x' - x) + p(t) (t y' - y)

    The transformation

    .. math:: u = t x' - x, v = t y' - y

    leads to the linear system of first-order equations

    .. math:: u' = t f(t) u + t g(t) v, v' = t h(t) u + t p(t) v

    On substituting the value of `u` and `v` in transformed equation gives value of `x` and `y` as

    .. math:: x = C_3 t + t \int \frac{u}{t^2} \,dt , y = C_4 t + t \int \frac{v}{t^2} \,dt.

    where `C_3` and `C_4` are arbitrary constants.

    """
    C1, C2, C3, C4 = get_numbered_constants(eq, num=4)
    u, v = symbols('u, v', function=True)
    f = -r['c1'] ; g = -r['d1']
    h = -r['c2'] ; p = -r['d2']
    [msol1, msol2] = dsolve([Eq(diff(u(t),t), t*f*u(t) + t*g*v(t)), Eq(diff(v(t),t), t*h*u(t) + t*p*v(t))])
    sol1 = C3*t + t*Integral(msol1.rhs/t**2, t)
    sol2 = C4*t + t*Integral(msol2.rhs/t**2, t)
    return [Eq(x(t), sol1), Eq(y(t), sol2)]

def sysode_linear_3eq_order1(match_):
    x = match_['func'][0].func
    y = match_['func'][1].func
    z = match_['func'][2].func
    func = match_['func']
    fc = match_['func_coeff']
    eq = match_['eq']
    C1, C2, C3, C4 = get_numbered_constants(eq, num=4)
    r = dict()
    t = list(list(eq[0].atoms(Derivative))[0].atoms(Symbol))[0]
    for i in range(3):
        eqs = 0
        for terms in Add.make_args(eq[i]):
            eqs += terms/fc[i,func[i],1]
        eq[i] = eqs
    # for equations:
    #   Eq(g1*diff(x(t),t), a1*x(t)+b1*y(t)+c1*z(t)+d1),
    #   Eq(g2*diff(y(t),t), a2*x(t)+b2*y(t)+c2*z(t)+d2), and
    #   Eq(g3*diff(z(t),t), a3*x(t)+b3*y(t)+c3*z(t)+d3)
    r['a1'] = fc[0,x(t),0]/fc[0,x(t),1]; r['a2'] = fc[1,x(t),0]/fc[1,y(t),1];
    r['a3'] = fc[2,x(t),0]/fc[2,z(t),1]
    r['b1'] = fc[0,y(t),0]/fc[0,x(t),1]; r['b2'] = fc[1,y(t),0]/fc[1,y(t),1];
    r['b3'] = fc[2,y(t),0]/fc[2,z(t),1]
    r['c1'] = fc[0,z(t),0]/fc[0,x(t),1]; r['c2'] = fc[1,z(t),0]/fc[1,y(t),1];
    r['c3'] = fc[2,z(t),0]/fc[2,z(t),1]
    forcing = [S(0), S(0), S(0)]
    for i in range(3):
        for j in Add.make_args(eq[i]):
            if not j.has(x(t), y(t), z(t)):
                forcing[i] += j
    if not (forcing[0].has(t) or forcing[1].has(t) or forcing[2].has(t)):
        # We can handle homogeneous case and simple constant forcings
        r['d1'] = -forcing[0]
        r['d2'] = -forcing[1]
        r['d3'] = -forcing[2]
    else:
        # Issue #9244: nonhomogeneous linear systems are not supported
        raise NotImplementedError("Only homogeneous problems are supported" +
                                  " (and constant inhomogeneity)")

    if match_['type_of_equation'] == 'type1':
        sol = _linear_3eq_order1_type1(x, y, z, t, r, eq)
    if match_['type_of_equation'] == 'type2':
        sol = _linear_3eq_order1_type2(x, y, z, t, r, eq)
    if match_['type_of_equation'] == 'type3':
        sol = _linear_3eq_order1_type3(x, y, z, t, r, eq)
    if match_['type_of_equation'] == 'type4':
        sol = _linear_3eq_order1_type4(x, y, z, t, r, eq)
    if match_['type_of_equation'] == 'type6':
        sol = _linear_neq_order1_type1(match_)
    return sol

def _linear_3eq_order1_type1(x, y, z, t, r, eq):
    r"""
    .. math:: x' = ax

    .. math:: y' = bx + cy

    .. math:: z' = dx + ky + pz

    Solution of such equations are forward substitution. Solving first equations
    gives the value of `x`, substituting it in second and third equation and
    solving second equation gives `y` and similarly substituting `y` in third
    equation give `z`.

    .. math:: x = C_1 e^{at}

    .. math:: y = \frac{b C_1}{a - c} e^{at} + C_2 e^{ct}

    .. math:: z = \frac{C_1}{a - p} (d + \frac{bk}{a - c}) e^{at} + \frac{k C_2}{c - p} e^{ct} + C_3 e^{pt}

    where `C_1, C_2` and `C_3` are arbitrary constants.

    """
    C1, C2, C3, C4 = get_numbered_constants(eq, num=4)
    a = -r['a1']; b = -r['a2']; c = -r['b2']
    d = -r['a3']; k = -r['b3']; p = -r['c3']
    sol1 = C1*exp(a*t)
    sol2 = b*C1*exp(a*t)/(a-c) + C2*exp(c*t)
    sol3 = C1*(d+b*k/(a-c))*exp(a*t)/(a-p) + k*C2*exp(c*t)/(c-p) + C3*exp(p*t)
    return [Eq(x(t), sol1), Eq(y(t), sol2), Eq(z(t), sol3)]

def _linear_3eq_order1_type2(x, y, z, t, r, eq):
    r"""
    The equations of this type are

    .. math:: x' = cy - bz

    .. math:: y' = az - cx

    .. math:: z' = bx - ay

    1. First integral:

    .. math:: ax + by + cz = A             \qquad - (1)

    .. math:: x^2 + y^2 + z^2 = B^2        \qquad - (2)

    where `A` and `B` are arbitrary constants. It follows from these integrals
    that the integral lines are circles formed by the intersection of the planes
    `(1)` and sphere `(2)`

    2. Solution:

    .. math:: x = a C_0 + k C_1 \cos(kt) + (c C_2 - b C_3) \sin(kt)

    .. math:: y = b C_0 + k C_2 \cos(kt) + (a C_2 - c C_3) \sin(kt)

    .. math:: z = c C_0 + k C_3 \cos(kt) + (b C_2 - a C_3) \sin(kt)

    where `k = \sqrt{a^2 + b^2 + c^2}` and the four constants of integration,
    `C_1,...,C_4` are constrained by a single relation,

    .. math:: a C_1 + b C_2 + c C_3 = 0

    """
    C0, C1, C2, C3 = get_numbered_constants(eq, num=4, start=0)
    a = -r['c2']; b = -r['a3']; c = -r['b1']
    k = sqrt(a**2 + b**2 + c**2)
    C3 = (-a*C1 - b*C2)/c
    sol1 = a*C0 + k*C1*cos(k*t) + (c*C2-b*C3)*sin(k*t)
    sol2 = b*C0 + k*C2*cos(k*t) + (a*C3-c*C1)*sin(k*t)
    sol3 = c*C0 + k*C3*cos(k*t) + (b*C1-a*C2)*sin(k*t)
    return [Eq(x(t), sol1), Eq(y(t), sol2), Eq(z(t), sol3)]

def _linear_3eq_order1_type3(x, y, z, t, r, eq):
    r"""
    Equations of this system of ODEs

    .. math:: a x' = bc (y - z)

    .. math:: b y' = ac (z - x)

    .. math:: c z' = ab (x - y)

    1. First integral:

    .. math:: a^2 x + b^2 y + c^2 z = A

    where A is an arbitary constant. It follows that the integral lines are plane curves.

    2. Solution:

    .. math:: x = C_0 + k C_1 \cos(kt) + a^{-1} bc (C_2 - C_3) \sin(kt)

    .. math:: y = C_0 + k C_2 \cos(kt) + a b^{-1} c (C_3 - C_1) \sin(kt)

    .. math:: z = C_0 + k C_3 \cos(kt) + ab c^{-1} (C_1 - C_2) \sin(kt)

    where `k = \sqrt{a^2 + b^2 + c^2}` and the four constants of integration,
    `C_1,...,C_4` are constrained by a single relation

    .. math:: a^2 C_1 + b^2 C_2 + c^2 C_3 = 0

    """
    C0, C1, C2, C3 = get_numbered_constants(eq, num=4, start=0)
    c = sqrt(r['b1']*r['c2'])
    b = sqrt(r['b1']*r['a3'])
    a = sqrt(r['c2']*r['a3'])
    C3 = (-a**2*C1-b**2*C2)/c**2
    k = sqrt(a**2 + b**2 + c**2)
    sol1 = C0 + k*C1*cos(k*t) + a**-1*b*c*(C2-C3)*sin(k*t)
    sol2 = C0 + k*C2*cos(k*t) + a*b**-1*c*(C3-C1)*sin(k*t)
    sol3 = C0 + k*C3*cos(k*t) + a*b*c**-1*(C1-C2)*sin(k*t)
    return [Eq(x(t), sol1), Eq(y(t), sol2), Eq(z(t), sol3)]

def _linear_3eq_order1_type4(x, y, z, t, r, eq):
    r"""
    Equations:

    .. math:: x' = (a_1 f(t) + g(t)) x + a_2 f(t) y + a_3 f(t) z

    .. math:: y' = b_1 f(t) x + (b_2 f(t) + g(t)) y + b_3 f(t) z

    .. math:: z' = c_1 f(t) x + c_2 f(t) y + (c_3 f(t) + g(t)) z

    The transformation

    .. math:: x = e^{\int g(t) \,dt} u, y = e^{\int g(t) \,dt} v, z = e^{\int g(t) \,dt} w, \tau = \int f(t) \,dt

    leads to the system of constant coefficient linear differential equations

    .. math:: u' = a_1 u + a_2 v + a_3 w

    .. math:: v' = b_1 u + b_2 v + b_3 w

    .. math:: w' = c_1 u + c_2 v + c_3 w

    These system of equations are solved by homogeneous linear system of constant
    coefficients of `n` equations of first order. Then substituting the value of
    `u, v` and `w` in transformed equation gives value of `x, y` and `z`.

    """
    u, v, w = symbols('u, v, w', function=True)
    a2, a3 = cancel(r['b1']/r['c1']).as_numer_denom()
    f = cancel(r['b1']/a2)
    b1 = cancel(r['a2']/f); b3 = cancel(r['c2']/f)
    c1 = cancel(r['a3']/f); c2 = cancel(r['b3']/f)
    a1, g = div(r['a1'],f)
    b2 = div(r['b2'],f)[0]
    c3 = div(r['c3'],f)[0]
    trans_eq = (diff(u(t),t)-a1*u(t)-a2*v(t)-a3*w(t), diff(v(t),t)-b1*u(t)-\
    b2*v(t)-b3*w(t), diff(w(t),t)-c1*u(t)-c2*v(t)-c3*w(t))
    sol = dsolve(trans_eq)
    sol1 = exp(Integral(g,t))*((sol[0].rhs).subs(t, Integral(f,t)))
    sol2 = exp(Integral(g,t))*((sol[1].rhs).subs(t, Integral(f,t)))
    sol3 = exp(Integral(g,t))*((sol[2].rhs).subs(t, Integral(f,t)))
    return [Eq(x(t), sol1), Eq(y(t), sol2), Eq(z(t), sol3)]

def sysode_linear_neq_order1(match_):
    sol = _linear_neq_order1_type1(match_)

def _linear_neq_order1_type1(match_):
    r"""
    System of n first-order constant-coefficient linear nonhomogeneous differential equation

    .. math:: y'_k = a_{k1} y_1 + a_{k2} y_2 +...+ a_{kn} y_n; k = 1,2,...,n

    or that can be written as `\vec{y'} = A . \vec{y}`
    where `\vec{y}` is matrix of `y_k` for `k = 1,2,...n` and `A` is a `n \times n` matrix.

    Since these equations are equivalent to a first order homogeneous linear
    differential equation. So the general solution will contain `n` linearly
    independent parts and solution will consist some type of exponential
    functions. Assuming `y = \vec{v} e^{rt}` is a solution of the system where
    `\vec{v}` is a vector of coefficients of `y_1,...,y_n`. Substituting `y` and
    `y' = r v e^{r t}` into the equation `\vec{y'} = A . \vec{y}`, we get

    .. math:: r \vec{v} e^{rt} = A \vec{v} e^{rt}

    .. math:: r \vec{v} = A \vec{v}

    where `r` comes out to be eigenvalue of `A` and vector `\vec{v}` is the eigenvector
    of `A` corresponding to `r`. There are three possiblities of eigenvalues of `A`

    - `n` distinct real eigenvalues
    - complex conjugate eigenvalues
    - eigenvalues with multiplicity `k`

    1. When all eigenvalues `r_1,..,r_n` are distinct with `n` different eigenvectors
    `v_1,...v_n` then the solution is given by

    .. math:: \vec{y} = C_1 e^{r_1 t} \vec{v_1} + C_2 e^{r_2 t} \vec{v_2} +...+ C_n e^{r_n t} \vec{v_n}

    where `C_1,C_2,...,C_n` are arbitrary constants.

    2. When some eigenvalues are complex then in order to make the solution real,
    we take a llinear combination: if `r = a + bi` has an eigenvector
    `\vec{v} = \vec{w_1} + i \vec{w_2}` then to obtain real-valued solutions to
    the system, replace the complex-valued solutions `e^{rx} \vec{v}`
    with real-valued solution `e^{ax} (\vec{w_1} \cos(bx) - \vec{w_2} \sin(bx))`
    and for `r = a - bi` replace the solution `e^{-r x} \vec{v}` with
    `e^{ax} (\vec{w_1} \sin(bx) + \vec{w_2} \cos(bx))`

    3. If some eigenvalues are repeated. Then we get fewer than `n` linearly
    independent eigenvectors, we miss some of the solutions and need to
    construct the missing ones. We do this via generalized eigenvectors, vectors
    which are not eigenvectors but are close enough that we can use to write
    down the remaining solutions. For a eigenvalue `r` with eigenvector `\vec{w}`
    we obtain `\vec{w_2},...,\vec{w_k}` using

    .. math:: (A - r I) . \vec{w_2} = \vec{w}

    .. math:: (A - r I) . \vec{w_3} = \vec{w_2}

    .. math:: \vdots

    .. math:: (A - r I) . \vec{w_k} = \vec{w_{k-1}}

    Then the solutions to the system for the eigenspace are `e^{rt} [\vec{w}],
    e^{rt} [t \vec{w} + \vec{w_2}], e^{rt} [\frac{t^2}{2} \vec{w} + t \vec{w_2} + \vec{w_3}],
    ...,e^{rt} [\frac{t^{k-1}}{(k-1)!} \vec{w} + \frac{t^{k-2}}{(k-2)!} \vec{w_2} +...+ t \vec{w_{k-1}}
    + \vec{w_k}]`

    So, If `\vec{y_1},...,\vec{y_n}` are `n` solution of obtained from three
    categories of `A`, then general solution to the system `\vec{y'} = A . \vec{y}`

    .. math:: \vec{y} = C_1 \vec{y_1} + C_2 \vec{y_2} + \cdots + C_n \vec{y_n}

    """
    eq = match_['eq']
    func = match_['func']
    fc = match_['func_coeff']
    n = len(eq)
    t = list(list(eq[0].atoms(Derivative))[0].atoms(Symbol))[0]
    constants = numbered_symbols(prefix='C', cls=Symbol, start=1)
    M = Matrix(n,n,lambda i,j:-fc[i,func[j],0])
    evector = M.eigenvects(simplify=True)
    def is_complex(mat, root):
        return Matrix(n, 1, lambda i,j: re(mat[i])*cos(im(root)*t) - im(mat[i])*sin(im(root)*t))
    def is_complex_conjugate(mat, root):
        return Matrix(n, 1, lambda i,j: re(mat[i])*sin(abs(im(root))*t) + im(mat[i])*cos(im(root)*t)*abs(im(root))/im(root))
    conjugate_root = []
    e_vector = zeros(n,1)
    for evects in evector:
        if evects[0] not in conjugate_root:
            # If number of column of an eigenvector is not equal to the multiplicity
            # of its eigenvalue then the legt eigenvectors are calculated
            if len(evects[2])!=evects[1]:
                var_mat = Matrix(n, 1, lambda i,j: Symbol('x'+str(i)))
                Mnew = (M - evects[0]*eye(evects[2][-1].rows))*var_mat
                w = [0 for i in range(evects[1])]
                w[0] = evects[2][-1]
                for r in range(1, evects[1]):
                    w_ = Mnew - w[r-1]
                    sol_dict = solve(list(w_), var_mat[1:])
                    sol_dict[var_mat[0]] = var_mat[0]
                    for key, value in sol_dict.items():
                        sol_dict[key] = value.subs(var_mat[0],1)
                    w[r] = Matrix(n, 1, lambda i,j: sol_dict[var_mat[i]])
                    evects[2].append(w[r])
            for i in range(evects[1]):
                C = next(constants)
                for j in range(i+1):
                    if evects[0].has(I):
                        evects[2][j] = simplify(evects[2][j])
                        e_vector += C*is_complex(evects[2][j], evects[0])*t**(i-j)*exp(re(evects[0])*t)/factorial(i-j)
                        C = next(constants)
                        e_vector += C*is_complex_conjugate(evects[2][j], evects[0])*t**(i-j)*exp(re(evects[0])*t)/factorial(i-j)
                    else:
                        e_vector += C*evects[2][j]*t**(i-j)*exp(evects[0]*t)/factorial(i-j)
            if evects[0].has(I):
                conjugate_root.append(conjugate(evects[0]))
    sol = []
    for i in range(len(eq)):
        sol.append(Eq(func[i],e_vector[i]))
    return sol

def sysode_nonlinear_2eq_order1(match_):
    func = match_['func']
    eq = match_['eq']
    fc = match_['func_coeff']
    t = list(list(eq[0].atoms(Derivative))[0].atoms(Symbol))[0]
    if match_['type_of_equation'] == 'type5':
        sol = _nonlinear_2eq_order1_type5(func, t, eq)
        return sol
    x = func[0].func
    y = func[1].func
    for i in range(2):
        eqs = 0
        for terms in Add.make_args(eq[i]):
            eqs += terms/fc[i,func[i],1]
        eq[i] = eqs
    if match_['type_of_equation'] == 'type1':
        sol = _nonlinear_2eq_order1_type1(x, y, t, eq)
    elif match_['type_of_equation'] == 'type2':
        sol = _nonlinear_2eq_order1_type2(x, y, t, eq)
    elif match_['type_of_equation'] == 'type3':
        sol = _nonlinear_2eq_order1_type3(x, y, t, eq)
    elif match_['type_of_equation'] == 'type4':
        sol = _nonlinear_2eq_order1_type4(x, y, t, eq)
    return sol

def _nonlinear_2eq_order1_type1(x, y, t, eq):
    r"""
    Equations:

    .. math:: x' = x^n F(x,y)

    .. math:: y' = g(y) F(x,y)

    Solution:

    .. math:: x = \varphi(y), \int \frac{1}{g(y) F(\varphi(y),y)} \,dy = t + C_2

    where

    if `n \neq 1`

    .. math:: \varphi = [C_1 + (1-n) \int \frac{1}{g(y)} \,dy]^{\frac{1}{1-n}}

    if `n = 1`

    .. math:: \varphi = C_1 e^{\int \frac{1}{g(y)} \,dy}

    where `C_1` and `C_2` are arbitrary constants.

    """
    C1, C2 = get_numbered_constants(eq, num=2)
    n = Wild('n', exclude=[x(t),y(t)])
    f = Wild('f')
    u, v, phi = symbols('u, v, phi', function=True)
    r = eq[0].match(diff(x(t),t) - x(t)**n*f)
    g = ((diff(y(t),t) - eq[1])/r[f]).subs(y(t),v)
    F = r[f].subs(x(t),u).subs(y(t),v)
    n = r[n]
    if n!=1:
        phi = (C1 + (1-n)*Integral(1/g, v))**(1/(1-n))
    else:
        phi = C1*exp(Integral(1/g, v))
    phi = phi.doit()
    sol2 = solve(Integral(1/(g*F.subs(u,phi)), v).doit() - t - C2, v)
    sol = []
    for sols in sol2:
        sol.append(Eq(x(t),phi.subs(v, sols)))
        sol.append(Eq(y(t), sols))
    return sol

def _nonlinear_2eq_order1_type2(x, y, t, eq):
    r"""
    Equations:

    .. math:: x' = e^{\lambda x} F(x,y)

    .. math:: y' = g(y) F(x,y)

    Solution:

    .. math:: x = \varphi(y), \int \frac{1}{g(y) F(\varphi(y),y)} \,dy = t + C_2

    where

    if `\lambda \neq 0`

    .. math:: \varphi = -\frac{1}{\lambda} log(C_1 - \lambda \int \frac{1}{g(y)} \,dy)

    if `\lambda = 0`

    .. math:: \varphi = C_1 + \int \frac{1}{g(y)} \,dy

    where `C_1` and `C_2` are arbitrary constants.

    """
    C1, C2 = get_numbered_constants(eq, num=2)
    n = Wild('n', exclude=[x(t),y(t)])
    f = Wild('f')
    u, v, phi = symbols('u, v, phi', function=True)
    r = eq[0].match(diff(x(t),t) - exp(n*x(t))*f)
    g = ((diff(y(t),t) - eq[1])/r[f]).subs(y(t),v)
    F = r[f].subs(x(t),u).subs(y(t),v)
    n = r[n]
    if n:
        phi = -1/n*log(C1 - n*Integral(1/g, v))
    else:
        phi = C1 + Integral(1/g, v)
    phi = phi.doit()
    sol2 = solve(Integral(1/(g*F.subs(u,phi)), v).doit() - t - C2, v)
    sol = []
    for sols in sol2:
        sol.append(Eq(x(t),phi.subs(v, sols)))
        sol.append(Eq(y(t), sols))
    return sol

def _nonlinear_2eq_order1_type3(x, y, t, eq):
    r"""
    Autonomous system of general form

    .. math:: x' = F(x,y)

    .. math:: y' = G(x,y)

    Assuming `y = y(x, C_1)` where `C_1` is an arbitrary constant is the general
    solution of the first-order equation

    .. math:: F(x,y) y'_x = G(x,y)

    Then the general solution of the original system of equations has the form

    .. math:: \int \frac{1}{F(x,y(x,C_1))} \,dx = t + C_1

    """
    C1, C2, C3, C4 = get_numbered_constants(eq, num=4)
    u, v = symbols('u, v', function=True)
    f = Wild('f')
    g = Wild('g')
    r1 = eq[0].match(diff(x(t),t) - f)
    r2 = eq[1].match(diff(y(t),t) - g)
    F = r1[f].subs(x(t),u).subs(y(t),v)
    G = r2[g].subs(x(t),u).subs(y(t),v)
    sol2r = dsolve(Eq(diff(v(u),u), G.subs(v,v(u))/F.subs(v,v(u))))
    for sol2s in sol2r:
        sol1 = solve(Integral(1/F.subs(v, sol2s.rhs), u).doit() - t - C2, u)
    sol = []
    for sols in sol1:
        sol.append(Eq(x(t), sols))
        sol.append(Eq(y(t), (sol2s.rhs).subs(u, sols)))
    return sol

def _nonlinear_2eq_order1_type4(x, y, t, eq):
    r"""
    Equation:

    .. math:: x' = f_1(x) g_1(y) \phi(x,y,t)

    .. math:: y' = f_2(x) g_2(y) \phi(x,y,t)

    First integral:

    .. math:: \int \frac{f_2(x)}{f_1(x)} \,dx - \int \frac{g_1(y)}{g_2(y)} \,dy = C

    where `C` is an arbitrary constant.

    On solving the first integral for `x` (resp., `y` ) and on substituting the
    resulting expression into either equation of the original solution, one
    arrives at a firs-order equation for determining `y` (resp., `x` ).

    """
    C1, C2 = get_numbered_constants(eq, num=2)
    u, v = symbols('u, v')
    f = Wild('f')
    g = Wild('g')
    f1 = Wild('f1', exclude=[v,t])
    f2 = Wild('f2', exclude=[v,t])
    g1 = Wild('g1', exclude=[u,t])
    g2 = Wild('g2', exclude=[u,t])
    r1 = eq[0].match(diff(x(t),t) - f)
    r2 = eq[1].match(diff(y(t),t) - g)
    num, denum = ((r1[f].subs(x(t),u).subs(y(t),v))/(r2[g].subs(x(t),u).subs(y(t),v))).as_numer_denom()
    R1 = num.match(f1*g1)
    R2 = denum.match(f2*g2)
    phi = (r1[f].subs(x(t),u).subs(y(t),v))/num
    F1 = R1[f1]; F2 = R2[f2]
    G1 = R1[g1]; G2 = R2[g2]
    sol1r = solve(Integral(F2/F1, u).doit() - Integral(G1/G2,v).doit() - C1, u)
    sol2r = solve(Integral(F2/F1, u).doit() - Integral(G1/G2,v).doit() - C1, v)
    sol = []
    for sols in sol1r:
        sol.append(Eq(y(t), dsolve(diff(v(t),t) - F2.subs(u,sols).subs(v,v(t))*G2.subs(v,v(t))*phi.subs(u,sols).subs(v,v(t))).rhs))
    for sols in sol2r:
        sol.append(Eq(x(t), dsolve(diff(u(t),t) - F1.subs(u,u(t))*G1.subs(v,sols).subs(u,u(t))*phi.subs(v,sols).subs(u,u(t))).rhs))
    return set(sol)

def _nonlinear_2eq_order1_type5(func, t, eq):
    r"""
    Clairaut system of ODEs

    .. math:: x = t x' + F(x',y')

    .. math:: y = t y' + G(x',y')

    The following are solutions of the system

    `(i)` straight lines:

    .. math:: x = C_1 t + F(C_1, C_2), y = C_2 t + G(C_1, C_2)

    where `C_1` and `C_2` are arbitrary constants;

    `(ii)` envelopes of the above lines;

    `(iii)` continuously differentiable lines made up from segments of the lines
    `(i)` and `(ii)`.

    """
    C1, C2 = get_numbered_constants(eq, num=2)
    f = Wild('f')
    g = Wild('g')
    def check_type(x, y):
        r1 = eq[0].match(t*diff(x(t),t) - x(t) + f)
        r2 = eq[1].match(t*diff(y(t),t) - y(t) + g)
        if not (r1 and r2):
            r1 = eq[0].match(diff(x(t),t) - x(t)/t + f/t)
            r2 = eq[1].match(diff(y(t),t) - y(t)/t + g/t)
        if not (r1 and r2):
            r1 = (-eq[0]).match(t*diff(x(t),t) - x(t) + f)
            r2 = (-eq[1]).match(t*diff(y(t),t) - y(t) + g)
        if not (r1 and r2):
            r1 = (-eq[0]).match(diff(x(t),t) - x(t)/t + f/t)
            r2 = (-eq[1]).match(diff(y(t),t) - y(t)/t + g/t)
        return [r1, r2]
    for func_ in func:
        if isinstance(func_, list):
            x = func[0][0].func
            y = func[0][1].func
            [r1, r2] = check_type(x, y)
            if not (r1 and r2):
                [r1, r2] = check_type(y, x)
                x, y = y, x
    x1 = diff(x(t),t); y1 = diff(y(t),t)
    return set([Eq(x(t), C1*t + r1[f].subs(x1,C1).subs(y1,C2)), Eq(y(t), C2*t + r2[g].subs(x1,C1).subs(y1,C2))])

def sysode_nonlinear_3eq_order1(match_):
    x = match_['func'][0].func
    y = match_['func'][1].func
    z = match_['func'][2].func
    eq = match_['eq']
    fc = match_['func_coeff']
    func = match_['func']
    t = list(list(eq[0].atoms(Derivative))[0].atoms(Symbol))[0]
    if match_['type_of_equation'] == 'type1':
        sol = _nonlinear_3eq_order1_type1(x, y, z, t, eq)
    if match_['type_of_equation'] == 'type2':
        sol = _nonlinear_3eq_order1_type2(x, y, z, t, eq)
    if match_['type_of_equation'] == 'type3':
        sol = _nonlinear_3eq_order1_type3(x, y, z, t, eq)
    if match_['type_of_equation'] == 'type4':
        sol = _nonlinear_3eq_order1_type4(x, y, z, t, eq)
    if match_['type_of_equation'] == 'type5':
        sol = _nonlinear_3eq_order1_type5(x, y, z, t, eq)
    return sol

def _nonlinear_3eq_order1_type1(x, y, z, t, eq):
    r"""
    Equations:

    .. math:: a x' = (b - c) y z, \enspace b y' = (c - a) z x, \enspace c z' = (a - b) x y

    First Integrals:

    .. math:: a x^{2} + b y^{2} + c z^{2} = C_1

    .. math:: a^{2} x^{2} + b^{2} y^{2} + c^{2} z^{2} = C_2

    where `C_1` and `C_2` are arbitrary constants. On solving the integrals for `y` and
    `z` and on substituting the resulting expressions into the first equation of the
    system, we arrives at a separable first-order equation on `x`. Similarly doing that
    for other two equations, we will arrive at first order equation on `y` and `z` too.

    References
    ==========
    -http://eqworld.ipmnet.ru/en/solutions/sysode/sode0401.pdf

    """
    C1, C2 = get_numbered_constants(eq, num=2)
    u, v, w = symbols('u, v, w')
    p = Wild('p', exclude=[x(t), y(t), z(t), t])
    q = Wild('q', exclude=[x(t), y(t), z(t), t])
    s = Wild('s', exclude=[x(t), y(t), z(t), t])
    r = (diff(x(t),t) - eq[0]).match(p*y(t)*z(t))
    r.update((diff(y(t),t) - eq[1]).match(q*z(t)*x(t)))
    r.update((diff(z(t),t) - eq[2]).match(s*x(t)*y(t)))
    n1, d1 = r[p].as_numer_denom()
    n2, d2 = r[q].as_numer_denom()
    n3, d3 = r[s].as_numer_denom()
    val = solve([n1*u-d1*v+d1*w, d2*u+n2*v-d2*w, d3*u-d3*v-n3*w],[u,v])
    vals = [val[v], val[u]]
    c = lcm(vals[0].as_numer_denom()[1], vals[1].as_numer_denom()[1])
    b = vals[0].subs(w,c)
    a = vals[1].subs(w,c)
    y_x = sqrt(((c*C1-C2) - a*(c-a)*x(t)**2)/(b*(c-b)))
    z_x = sqrt(((b*C1-C2) - a*(b-a)*x(t)**2)/(c*(b-c)))
    z_y = sqrt(((a*C1-C2) - b*(a-b)*y(t)**2)/(c*(a-c)))
    x_y = sqrt(((c*C1-C2) - b*(c-b)*y(t)**2)/(a*(c-a)))
    x_z = sqrt(((b*C1-C2) - c*(b-c)*z(t)**2)/(a*(b-a)))
    y_z = sqrt(((a*C1-C2) - c*(a-c)*z(t)**2)/(b*(a-b)))
    try:
        sol1 = dsolve(a*diff(x(t),t) - (b-c)*y_x*z_x).rhs
    except:
        sol1 = dsolve(a*diff(x(t),t) - (b-c)*y_x*z_x, hint='separable_Integral')
    try:
        sol2 = dsolve(b*diff(y(t),t) - (c-a)*z_y*x_y).rhs
    except:
        sol2 = dsolve(b*diff(y(t),t) - (c-a)*z_y*x_y, hint='separable_Integral')
    try:
        sol3 = dsolve(c*diff(z(t),t) - (a-b)*x_z*y_z).rhs
    except:
        sol3 = dsolve(c*diff(z(t),t) - (a-b)*x_z*y_z, hint='separable_Integral')
    return [Eq(x(t), sol1), Eq(y(t), sol2), Eq(z(t), sol3)]

def _nonlinear_3eq_order1_type2(x, y, z, t, eq):
    r"""
    Equations:

    .. math:: a x' = (b - c) y z f(x, y, z, t)

    .. math:: b y' = (c - a) z x f(x, y, z, t)

    .. math:: c z' = (a - b) x y f(x, y, z, t)

    First Integrals:

    .. math:: a x^{2} + b y^{2} + c z^{2} = C_1

    .. math:: a^{2} x^{2} + b^{2} y^{2} + c^{2} z^{2} = C_2

    where `C_1` and `C_2` are arbitrary constants. On solving the integrals for `y` and
    `z` and on substituting the resulting expressions into the first equation of the
    system, we arrives at a first-order differential equations on `x`. Similarly doing
    that for other two equations we will arrive at first order equation on `y` and `z`.

    References
    ==========
    -http://eqworld.ipmnet.ru/en/solutions/sysode/sode0402.pdf

    """
    C1, C2 = get_numbered_constants(eq, num=2)
    u, v, w = symbols('u, v, w')
    p = Wild('p', exclude=[x(t), y(t), z(t), t])
    q = Wild('q', exclude=[x(t), y(t), z(t), t])
    s = Wild('s', exclude=[x(t), y(t), z(t), t])
    f = Wild('f')
    r1 = (diff(x(t),t) - eq[0]).match(y(t)*z(t)*f)
    r = collect_const(r1[f]).match(p*f)
    r.update(((diff(y(t),t) - eq[1])/r[f]).match(q*z(t)*x(t)))
    r.update(((diff(z(t),t) - eq[2])/r[f]).match(s*x(t)*y(t)))
    n1, d1 = r[p].as_numer_denom()
    n2, d2 = r[q].as_numer_denom()
    n3, d3 = r[s].as_numer_denom()
    val = solve([n1*u-d1*v+d1*w, d2*u+n2*v-d2*w, -d3*u+d3*v+n3*w],[u,v])
    vals = [val[v], val[u]]
    c = lcm(vals[0].as_numer_denom()[1], vals[1].as_numer_denom()[1])
    a = vals[0].subs(w,c)
    b = vals[1].subs(w,c)
    y_x = sqrt(((c*C1-C2) - a*(c-a)*x(t)**2)/(b*(c-b)))
    z_x = sqrt(((b*C1-C2) - a*(b-a)*x(t)**2)/(c*(b-c)))
    z_y = sqrt(((a*C1-C2) - b*(a-b)*y(t)**2)/(c*(a-c)))
    x_y = sqrt(((c*C1-C2) - b*(c-b)*y(t)**2)/(a*(c-a)))
    x_z = sqrt(((b*C1-C2) - c*(b-c)*z(t)**2)/(a*(b-a)))
    y_z = sqrt(((a*C1-C2) - c*(a-c)*z(t)**2)/(b*(a-b)))
    try:
        sol1 = dsolve(a*diff(x(t),t) - (b-c)*y_x*z_x*r[f]).rhs
    except:
        sol1 = dsolve(a*diff(x(t),t) - (b-c)*y_x*z_x*r[f], hint='separable_Integral')
    try:
        sol2 = dsolve(b*diff(y(t),t) - (c-a)*z_y*x_y*r[f]).rhs
    except:
        sol2 = dsolve(b*diff(y(t),t) - (c-a)*z_y*x_y*r[f], hint='separable_Integral')
    try:
        sol3 = dsolve(c*diff(z(t),t) - (a-b)*x_z*y_z*r[f]).rhs
    except:
        sol3 = dsolve(c*diff(z(t),t) - (a-b)*x_z*y_z*r[f], hint='separable_Integral')
    return [Eq(x(t), sol1), Eq(y(t), sol2), Eq(z(t), sol3)]

def _nonlinear_3eq_order1_type3(x, y, z, t, eq):
    r"""
    Equations:

    .. math:: x' = c F_2 - b F_3, \enspace y' = a F_3 - c F_1, \enspace z' = b F_1 - a F_2

    where `F_n = F_n(x, y, z, t)`.

    1. First Integral:

    .. math:: a x + b y + c z = C_1,

    where C is an arbitrary constant.

    2. If we assume function `F_n` to be independent of `t`,i.e, `F_n` = `F_n (x, y, z)`
    Then, on eliminating `t` and `z` from the first two equation of the system, one
    arrives at the first-order equation

    .. math:: \frac{dy}{dx} = \frac{a F_3 (x, y, z) - c F_1 (x, y, z)}{c F_2 (x, y, z) -
                b F_3 (x, y, z)}

    where `z = \frac{1}{c} (C_1 - a x - b y)`

    References
    ==========
    -http://eqworld.ipmnet.ru/en/solutions/sysode/sode0404.pdf

    """
    C1 = get_numbered_constants(eq, num=1)
    u, v, w = symbols('u, v, w')
    p = Wild('p', exclude=[x(t), y(t), z(t), t])
    q = Wild('q', exclude=[x(t), y(t), z(t), t])
    s = Wild('s', exclude=[x(t), y(t), z(t), t])
    F1, F2, F3 = symbols('F1, F2, F3', cls=Wild)
    r1 = (diff(x(t),t) - eq[0]).match(F2-F3)
    r = collect_const(r1[F2]).match(s*F2)
    r.update(collect_const(r1[F3]).match(q*F3))
    if eq[1].has(r[F2]) and not eq[1].has(r[F3]):
        r[F2], r[F3] = r[F3], r[F2]
        r[s], r[q] = -r[q], -r[s]
    r.update((diff(y(t),t) - eq[1]).match(p*r[F3] - r[s]*F1))
    a = r[p]; b = r[q]; c = r[s]
    F1 = r[F1].subs(x(t),u).subs(y(t),v).subs(z(t),w)
    F2 = r[F2].subs(x(t),u).subs(y(t),v).subs(z(t),w)
    F3 = r[F3].subs(x(t),u).subs(y(t),v).subs(z(t),w)
    z_xy = (C1-a*u-b*v)/c
    y_zx = (C1-a*u-c*w)/b
    x_yz = (C1-b*v-c*w)/a
    y_x = dsolve(diff(v(u),u) - ((a*F3-c*F1)/(c*F2-b*F3)).subs(w,z_xy).subs(v,v(u))).rhs
    z_x = dsolve(diff(w(u),u) - ((b*F1-a*F2)/(c*F2-b*F3)).subs(v,y_zx).subs(w,w(u))).rhs
    z_y = dsolve(diff(w(v),v) - ((b*F1-a*F2)/(a*F3-c*F1)).subs(u,x_yz).subs(w,w(v))).rhs
    x_y = dsolve(diff(u(v),v) - ((c*F2-b*F3)/(a*F3-c*F1)).subs(w,z_xy).subs(u,u(v))).rhs
    y_z = dsolve(diff(v(w),w) - ((a*F3-c*F1)/(b*F1-a*F2)).subs(u,x_yz).subs(v,v(w))).rhs
    x_z = dsolve(diff(u(w),w) - ((c*F2-b*F3)/(b*F1-a*F2)).subs(v,y_zx).subs(u,u(w))).rhs
    sol1 = dsolve(diff(u(t),t) - (c*F2 - b*F3).subs(v,y_x).subs(w,z_x).subs(u,u(t))).rhs
    sol2 = dsolve(diff(v(t),t) - (a*F3 - c*F1).subs(u,x_y).subs(w,z_y).subs(v,v(t))).rhs
    sol3 = dsolve(diff(w(t),t) - (b*F1 - a*F2).subs(u,x_z).subs(v,y_z).subs(w,w(t))).rhs
    return [Eq(x(t), sol1), Eq(y(t), sol2), Eq(z(t), sol3)]

def _nonlinear_3eq_order1_type4(x, y, z, t, eq):
    r"""
    Equations:

    .. math:: x' = c z F_2 - b y F_3, \enspace y' = a x F_3 - c z F_1, \enspace z' = b y F_1 - a x F_2

    where `F_n = F_n (x, y, z, t)`

    1. First integral:

    .. math:: a x^{2} + b y^{2} + c z^{2} = C_1

    where `C` is an arbitrary constant.

    2. Assuming the function `F_n` is independent of `t`: `F_n = F_n (x, y, z)`. Then on
    eliminating `t` and `z` from the first two equations of the system, one arrives at
    the first-order equation

    .. math:: \frac{dy}{dx} = \frac{a x F_3 (x, y, z) - c z F_1 (x, y, z)}
                {c z F_2 (x, y, z) - b y F_3 (x, y, z)}

    where `z = \pm \sqrt{\frac{1}{c} (C_1 - a x^{2} - b y^{2})}`

    References
    ==========
    -http://eqworld.ipmnet.ru/en/solutions/sysode/sode0405.pdf

    """
    C1 = get_numbered_constants(eq, num=1)
    u, v, w = symbols('u, v, w')
    p = Wild('p', exclude=[x(t), y(t), z(t), t])
    q = Wild('q', exclude=[x(t), y(t), z(t), t])
    s = Wild('s', exclude=[x(t), y(t), z(t), t])
    F1, F2, F3 = symbols('F1, F2, F3', cls=Wild)
    r1 = eq[0].match(diff(x(t),t) - z(t)*F2 + y(t)*F3)
    r = collect_const(r1[F2]).match(s*F2)
    r.update(collect_const(r1[F3]).match(q*F3))
    if eq[1].has(r[F2]) and not eq[1].has(r[F3]):
        r[F2], r[F3] = r[F3], r[F2]
        r[s], r[q] = -r[q], -r[s]
    r.update((diff(y(t),t) - eq[1]).match(p*x(t)*r[F3] - r[s]*z(t)*F1))
    a = r[p]; b = r[q]; c = r[s]
    F1 = r[F1].subs(x(t),u).subs(y(t),v).subs(z(t),w)
    F2 = r[F2].subs(x(t),u).subs(y(t),v).subs(z(t),w)
    F3 = r[F3].subs(x(t),u).subs(y(t),v).subs(z(t),w)
    x_yz = sqrt((C1 - b*v**2 - c*w**2)/a)
    y_zx = sqrt((C1 - c*w**2 - a*u**2)/b)
    z_xy = sqrt((C1 - a*u**2 - b*v**2)/c)
    y_x = dsolve(diff(v(u),u) - ((a*u*F3-c*w*F1)/(c*w*F2-b*v*F3)).subs(w,z_xy).subs(v,v(u))).rhs
    z_x = dsolve(diff(w(u),u) - ((b*v*F1-a*u*F2)/(c*w*F2-b*v*F3)).subs(v,y_zx).subs(w,w(u))).rhs
    z_y = dsolve(diff(w(v),v) - ((b*v*F1-a*u*F2)/(a*u*F3-c*w*F1)).subs(u,x_yz).subs(w,w(v))).rhs
    x_y = dsolve(diff(u(v),v) - ((c*w*F2-b*v*F3)/(a*u*F3-c*w*F1)).subs(w,z_xy).subs(u,u(v))).rhs
    y_z = dsolve(diff(v(w),w) - ((a*u*F3-c*w*F1)/(b*v*F1-a*u*F2)).subs(u,x_yz).subs(v,v(w))).rhs
    x_z = dsolve(diff(u(w),w) - ((c*w*F2-b*v*F3)/(b*v*F1-a*u*F2)).subs(v,y_zx).subs(u,u(w))).rhs
    sol1 = dsolve(diff(u(t),t) - (c*w*F2 - b*v*F3).subs(v,y_x).subs(w,z_x).subs(u,u(t))).rhs
    sol2 = dsolve(diff(v(t),t) - (a*u*F3 - c*w*F1).subs(u,x_y).subs(w,z_y).subs(v,v(t))).rhs
    sol3 = dsolve(diff(w(t),t) - (b*v*F1 - a*u*F2).subs(u,x_z).subs(v,y_z).subs(w,w(t))).rhs
    return [Eq(x(t), sol1), Eq(y(t), sol2), Eq(z(t), sol3)]

def _nonlinear_3eq_order1_type5(x, y, t, eq):
    r"""
    .. math:: x' = x (c F_2 - b F_3), \enspace y' = y (a F_3 - c F_1), \enspace z' = z (b F_1 - a F_2)

    where `F_n = F_n (x, y, z, t)` and are arbitrary functions.

    First Integral:

    .. math:: \left|x\right|^{a} \left|y\right|^{b} \left|z\right|^{c} = C_1

    where `C` is an arbitrary constant. If the function `F_n` is independent of `t`,
    then, by eliminating `t` and `z` from the first two equations of the system, one
    arrives at a first-order equation.

    References
    ==========
    -http://eqworld.ipmnet.ru/en/solutions/sysode/sode0406.pdf

    """
    C1 = get_numbered_constants(eq, num=1)
    u, v, w = symbols('u, v, w')
    p = Wild('p', exclude=[x(t), y(t), z(t), t])
    q = Wild('q', exclude=[x(t), y(t), z(t), t])
    s = Wild('s', exclude=[x(t), y(t), z(t), t])
    F1, F2, F3 = symbols('F1, F2, F3', cls=Wild)
    r1 = eq[0].match(diff(x(t),t) - x(t)*(F2 - F3))
    r = collect_const(r1[F2]).match(s*F2)
    r.update(collect_const(r1[F3]).match(q*F3))
    if eq[1].has(r[F2]) and not eq[1].has(r[F3]):
        r[F2], r[F3] = r[F3], r[F2]
        r[s], r[q] = -r[q], -r[s]
    r.update((diff(y(t),t) - eq[1]).match(y(t)*(a*r[F3] - r[c]*F1)))
    a = r[p]; b = r[q]; c = r[s]
    F1 = r[F1].subs(x(t),u).subs(y(t),v).subs(z(t),w)
    F2 = r[F2].subs(x(t),u).subs(y(t),v).subs(z(t),w)
    F3 = r[F3].subs(x(t),u).subs(y(t),v).subs(z(t),w)
    x_yz = (C1*v**-b*w**-c)**-a
    y_zx = (C1*w**-c*u**-a)**-b
    z_xy = (C1*u**-a*v**-b)**-c
    y_x = dsolve(diff(v(u),u) - ((v*(a*F3-c*F1))/(u*(c*F2-b*F3))).subs(w,z_xy).subs(v,v(u))).rhs
    z_x = dsolve(diff(w(u),u) - ((w*(b*F1-a*F2))/(u*(c*F2-b*F3))).subs(v,y_zx).subs(w,w(u))).rhs
    z_y = dsolve(diff(w(v),v) - ((w*(b*F1-a*F2))/(v*(a*F3-c*F1))).subs(u,x_yz).subs(w,w(v))).rhs
    x_y = dsolve(diff(u(v),v) - ((u*(c*F2-b*F3))/(v*(a*F3-c*F1))).subs(w,z_xy).subs(u,u(v))).rhs
    y_z = dsolve(diff(v(w),w) - ((v*(a*F3-c*F1))/(w*(b*F1-a*F2))).subs(u,x_yz).subs(v,v(w))).rhs
    x_z = dsolve(diff(u(w),w) - ((u*(c*F2-b*F3))/(w*(b*F1-a*F2))).subs(v,y_zx).subs(u,u(w))).rhs
    sol1 = dsolve(diff(u(t),t) - (u*(c*F2-b*F3)).subs(v,y_x).subs(w,z_x).subs(u,u(t))).rhs
    sol2 = dsolve(diff(v(t),t) - (v*(a*F3-c*F1)).subs(u,x_y).subs(w,z_y).subs(v,v(t))).rhs
    sol3 = dsolve(diff(w(t),t) - (w*(b*F1-a*F2)).subs(u,x_z).subs(v,y_z).subs(w,w(t))).rhs
    return [Eq(x(t), sol1), Eq(y(t), sol2), Eq(z(t), sol3)]<|MERGE_RESOLUTION|>--- conflicted
+++ resolved
@@ -6502,15 +6502,9 @@
     # just be re-written in terms of eigenvectors...
 
     l = Dummy('l')
-<<<<<<< HEAD
-    C1, C2, C3, C4 = symbols('C1:5')
+    C1, C2, C3, C4 = get_numbered_constants(eq, num=4)
     l1 = rootof(l**2 - (r['a']+r['d'])*l + r['a']*r['d'] - r['b']*r['c'], l, 0)
     l2 = rootof(l**2 - (r['a']+r['d'])*l + r['a']*r['d'] - r['b']*r['c'], l, 1)
-=======
-    C1, C2, C3, C4 = get_numbered_constants(eq, num=4)
-    l1 = RootOf(l**2 - (r['a']+r['d'])*l + r['a']*r['d'] - r['b']*r['c'], l, 0)
-    l2 = RootOf(l**2 - (r['a']+r['d'])*l + r['a']*r['d'] - r['b']*r['c'], l, 1)
->>>>>>> 37dbd667
     D = (r['a'] - r['d'])**2 + 4*r['b']*r['c']
     if (r['a']*r['d'] - r['b']*r['c']) != 0:
         if D > 0:
