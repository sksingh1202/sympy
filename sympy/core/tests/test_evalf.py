--- conflicted
+++ resolved
@@ -3,18 +3,13 @@
                    integrate, log, Mul, N, oo, pi, Pow, product, Product,
                    Rational, S, Sum, sin, sqrt, sstr, sympify, Symbol)
 from sympy.core.evalf import (complex_accuracy, PrecisionExhausted,
-<<<<<<< HEAD
     scaled_zero, get_integer_part, as_mpmath)
-from sympy.core.compatibility import long
-=======
-    scaled_zero, get_integer_part)
+from mpmath import inf, ninf
+from mpmath.libmp.libmpf import from_float
 from sympy.core.compatibility import long, range
->>>>>>> fa42fb33
-from mpmath import inf, ninf
+from sympy.utilities.pytest import raises, XFAIL
+
 from sympy.abc import n, x, y
-from mpmath.libmp.libmpf import from_float
-from sympy.utilities.pytest import raises, XFAIL
-
 
 def NS(e, n=15, **options):
     return sstr(sympify(e).evalf(n, **options), full_prec=True)
