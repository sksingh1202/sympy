--- conflicted
+++ resolved
@@ -1,12 +1,7 @@
-<<<<<<< HEAD
 from sympy import (Basic, Symbol, sin, cos, atan, exp, sqrt, Rational,
         Float, re, pi, sympify, Add, Mul, Pow, Mod, I, log, S, Max, symbols,
-        oo, zoo, Integer, sign, im, nan, Dummy, factorial, comp, refine
-=======
-from sympy import (Basic, Symbol, sin, cos, exp, sqrt, Rational, Float, re, pi,
-        sympify, Add, Mul, Pow, Mod, I, log, S, Max, symbols, oo, zoo, Integer,
-        sign, im, nan, Dummy, factorial, comp, refine, floor
->>>>>>> c50643a4
+        oo, zoo, Integer, sign, im, nan, Dummy, factorial, comp, refine,
+        floor
 )
 from sympy.core.compatibility import long, range
 from sympy.core.expr import unchanged
