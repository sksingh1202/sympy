--- conflicted
+++ resolved
@@ -128,15 +128,12 @@
         return '(0.0 if {e} == 0 else {f}(1, {e}))'.format(
             f=self._module_format('math.copysign'), e=self._print(e.args[0]))
 
-<<<<<<< HEAD
     def _print_NegativeInfinity(self, expr):
         return "float('-inf')"
 
     def _print_ComplexInfinity(self, expr):
         return self._print_NaN(expr)
 
-=======
->>>>>>> fbf95105
     def _print_Mod(self, expr):
         PREC = precedence(expr)
         return ('{0} % {1}'.format(*map(lambda x: self.parenthesize(x, PREC), expr.args)))
