<<<<<<< HEAD
from sympy import (symbols, pi, oo, S, exp, sqrt, besselk, Indexed, Sum, simplify,
                    Mul, Rational, Integral, factorial, gamma, Piecewise, Eq)
=======
from sympy import (symbols, pi, oo, S, exp, sqrt, besselk, Indexed, Rational,
                    simplify, Piecewise, factorial, Eq, gamma, Sum)
>>>>>>> 8ee7fbdc
from sympy.stats import density
from sympy.stats.joint_rv import marginal_distribution
from sympy.stats.joint_rv_types import JointRV
from sympy.stats.crv_types import Normal
from sympy.utilities.pytest import raises, XFAIL
from sympy.integrals.integrals import integrate
from sympy.matrices import Matrix
x, y, z, a, b = symbols('x y z a b')

def test_Normal():
    m = Normal('A', [1, 2], [[1, 0], [0, 1]])
    assert density(m)(1, 2) == 1/(2*pi)
    raises (ValueError, lambda:m[2])
    raises (ValueError,\
        lambda: Normal('M',[1, 2], [[0, 0], [0, 1]]))
    n = Normal('B', [1, 2, 3], [[1, 0, 0], [0, 1, 0], [0, 0, 1]])
    p = Normal('C',  Matrix([1, 2]), Matrix([[1, 0], [0, 1]]))
    assert density(m)(x, y) == density(p)(x, y)
    assert marginal_distribution(n, 0, 1)(1, 2) == 1/(2*pi)
    assert integrate(density(m)(x, y), (x, -oo, oo), (y, -oo, oo)).evalf() == 1
    N = Normal('N', [1, 2], [[x, 0], [0, y]])
    assert density(N)(0, 0) == exp(-2/y - 1/(2*x))/(2*pi*sqrt(x*y))

    raises (ValueError, lambda: Normal('M', [1, 2], [[1, 1], [1, -1]]))

def test_MultivariateTDist():
    from sympy.stats.joint_rv_types import MultivariateT
    t1 = MultivariateT('T', [0, 0], [[1, 0], [0, 1]], 2)
    assert(density(t1))(1, 1) == 1/(8*pi)
    assert integrate(density(t1)(x, y), (x, -oo, oo), \
        (y, -oo, oo)).evalf() == 1
    raises(ValueError, lambda: MultivariateT('T', [1, 2], [[1, 1], [1, -1]], 1))
    t2 = MultivariateT('t2', [1, 2], [[x, 0], [0, y]], 1)
    assert density(t2)(1, 2) == 1/(2*pi*sqrt(x*y))

def test_multivariate_laplace():
    from sympy.stats.crv_types import Laplace
    raises(ValueError, lambda: Laplace('T', [1, 2], [[1, 2], [2, 1]]))
    L = Laplace('L', [1, 0], [[1, 2], [0, 1]])
    assert density(L)(2, 3) == exp(2)*besselk(0, sqrt(3))/pi
    L1 = Laplace('L1', [1, 2], [[x, 0], [0, y]])
    assert density(L1)(0, 1) == \
        exp(2/y)*besselk(0, sqrt((2 + 4/y + 1/x)/y))/(pi*sqrt(x*y))

def test_NormalGamma():
    from sympy.stats.joint_rv_types import NormalGamma
    from sympy import gamma
    ng = NormalGamma('G', 1, 2, 3, 4)
    assert density(ng)(1, 1) == 32*exp(-4)/sqrt(pi)
    raises(ValueError, lambda:NormalGamma('G', 1, 2, 3, -1))
    assert marginal_distribution(ng, 0)(1) == \
        3*sqrt(10)*gamma(S(7)/4)/(10*sqrt(pi)*gamma(S(5)/4))
    assert marginal_distribution(ng, y)(1) == exp(-S(1)/4)/128

def test_GeneralizedMultivariateLogGammaDistribution():
    from sympy.stats.joint_rv_types import GeneralizedMultivariateLogGamma as GMVLG
    from sympy import gamma
    omega = Matrix([[1, 0.5, 0.5, 0.5],
                     [0.5, 1, 0.5, 0.5],
                     [0.5, 0.5, 1, 0.5],
                     [0.5, 0.5, 0.5, 1]])
    v, l, mu = (4, [1, 2, 3, 4], [1, 2, 3, 4])
    y_1, y_2, y_3, y_4 = symbols('y_1:5', real=True)
    n = symbols('n', negative=False, integer=True)
    G = GMVLG('G', omega, v, l, mu)
    den = ("5*2**(2/3)*5**(1/3)*Sum(4*24**(-n - 4)*(-2**(2/3)*5**(1/3)/4 + 1)**n*"
          "exp((n + 4)*(y_1 + 2*y_2 + 3*y_3 + 4*y_4) - exp(y_1) - exp(2*y_2)/2 - "
          "exp(3*y_3)/3 - exp(4*y_4)/4)/(gamma(n + 1)*gamma(n + 4)**3), (n, 0, oo))/64")
    assert str(density(G)(y_1, y_2, y_3, y_4)) == den
    marg = ("5*2**(2/3)*5**(1/3)*exp(4*y_1)*exp(-exp(y_1))*Integral(exp(-exp(4*G[3])"
            "/4)*exp(16*G[3])*Integral(exp(-exp(3*G[2])/3)*exp(12*G[2])*Integral(exp("
            "-exp(2*G[1])/2)*exp(8*G[1])*Sum((-1/4)**n*24**(-n)*(-4 + 2**(2/3)*5**(1/3"
            "))**n*exp(n*y_1)*exp(2*n*G[1])*exp(3*n*G[2])*exp(4*n*G[3])/(gamma(n + 1)"
            "*gamma(n + 4)**3), (n, 0, oo)), (G[1], -oo, oo)), (G[2], -oo, oo)), (G[3]"
            ", -oo, oo))/5308416")
    assert str(marginal_distribution(G, G[0])(y_1)) == marg
    omega_f1 = Matrix([[1, 0.5, 0.5]])
    omega_f2 = Matrix([[1, 0.5, 0.5, 0.5],
                     [0.5, 1, 2, 0.5],
                     [0.5, 0.5, 1, 0.5],
                     [0.5, 0.5, 0.5, 1]])
    omega_f3 = Matrix([[6, 0.5, 0.5, 0.5],
                     [0.5, 1, 2, 0.5],
                     [0.5, 0.5, 1, 0.5],
                     [0.5, 0.5, 0.5, 1]])
    v_f = symbols("v_f", positive=False)
    l_f = [1, 2, v_f, 4]
    m_f = [v_f, 2, 3, 4]
    omega_f4 = Matrix([[1, 0.5, 0.5, 0.5, 0.5],
                     [0.5, 1, 0.5, 0.5, 0.5],
                     [0.5, 0.5, 1, 0.5, 0.5],
                     [0.5, 0.5, 0.5, 1, 0.5],
                     [0.5, 0.5, 0.5, 0.5, 1]])
    l_f1 = [1, 2, 3, 4, 5]
    omega_f5 = Matrix([[1]])
    mu_f5 = l_f5 = [1]
    raises(ValueError, lambda: GMVLG('G', omega_f1, v, l, mu))
    raises(ValueError, lambda: GMVLG('G', omega_f2, v, l, mu))
    raises(ValueError, lambda: GMVLG('G', omega_f3, v, l, mu))
    raises(ValueError, lambda: GMVLG('G', omega, v_f, l, mu))
    raises(ValueError, lambda: GMVLG('G', omega, v, l_f, mu))
    raises(ValueError, lambda: GMVLG('G', omega, v, l, m_f))
    raises(ValueError, lambda: GMVLG('G', omega_f4, v, l, mu))
    raises(ValueError, lambda: GMVLG('G', omega, v, l_f1, mu))
    raises(ValueError, lambda: GMVLG('G', omega_f5, v, l_f5, mu_f5))

def test_MultivariateBeta():
    from sympy.stats.joint_rv_types import MultivariateBeta
    from sympy import gamma
    a1, a2 = symbols('a1, a2', positive=True)
    a1_f, a2_f = symbols('a1, a2', positive=False)
    mb = MultivariateBeta('B', [a1, a2])
    mb_c = MultivariateBeta('C', a1, a2)
    assert density(mb)(1, 2) == S(2)**(a2 - 1)*gamma(a1 + a2)/\
                                (gamma(a1)*gamma(a2))
    assert marginal_distribution(mb_c, 0)(3) == S(3)**(a1 - 1)*gamma(a1 + a2)/\
                                                (a2*gamma(a1)*gamma(a2))
    raises(ValueError, lambda: MultivariateBeta('b1', [a1_f, a2]))
    raises(ValueError, lambda: MultivariateBeta('b2', [a1, a2_f]))
    raises(ValueError, lambda: MultivariateBeta('b3', [0, 0]))
    raises(ValueError, lambda: MultivariateBeta('b4', [a1_f, a2_f]))

def test_MultivariateEwens():
    from sympy.stats.joint_rv_types import MultivariateEwens
    n, theta = symbols('n theta', positive=True)
    theta_f = symbols('t_f', negative=True)
    a = symbols('a_1:4', positive = True, integer = True)
    ed = MultivariateEwens('E', 3, theta)
    assert density(ed)(a[0], a[1], a[2]) == Piecewise((6*2**(-a[1])*3**(-a[2])*
                                            theta**a[0]*theta**a[1]*theta**a[2]/
                                            (theta*(theta + 1)*(theta + 2)*
                                            factorial(a[0])*factorial(a[1])*
                                            factorial(a[2])), Eq(a[0] + 2*a[1] +
                                            3*a[2], 3)), (0, True))
    assert marginal_distribution(ed, ed[1])(a[1]) == Piecewise((6*2**(-a[1])*
                                                    theta**a[1]/((theta + 1)*
                                                    (theta + 2)*factorial(a[1])),
                                                    Eq(2*a[1] + 1, 3)), (0, True))
    raises(ValueError, lambda: MultivariateEwens('e1', 5, theta_f))
    raises(ValueError, lambda: MultivariateEwens('e1', n, theta))

def test_Multinomial():
    from sympy.stats.joint_rv_types import Multinomial
    n, x1, x2, x3, x4 = symbols('n, x1, x2, x3, x4', nonnegative=True, integer=True)
    p1, p2, p3, p4 = symbols('p1, p2, p3, p4', positive=True)
    p1_f, n_f = symbols('p1_f, n_f', negative=True)
    M = Multinomial('M', n, [p1, p2, p3, p4])
    C = Multinomial('C', 3, p1, p2, p3)
    f = factorial
    assert density(M)(x1, x2, x3, x4) == Piecewise((p1**x1*p2**x2*p3**x3*p4**x4*
                                            f(n)/(f(x1)*f(x2)*f(x3)*f(x4)),
                                            Eq(n, x1 + x2 + x3 + x4)), (0, True))
    assert marginal_distribution(C, C[0])(x1).subs(x1, 1) ==\
                                                            3*p1*p2**2 +\
                                                            6*p1*p2*p3 +\
                                                            3*p1*p3**2
    raises(ValueError, lambda: Multinomial('b1', 5, [p1, p2, p3, p1_f]))
    raises(ValueError, lambda: Multinomial('b2', n_f, [p1, p2, p3, p4]))
    raises(ValueError, lambda: Multinomial('b3', n, 0.5, 0.4, 0.3, 0.1))

def test_NegativeMultinomial():
    from sympy.stats.joint_rv_types import NegativeMultinomial
    k0, x1, x2, x3, x4 = symbols('k0, x1, x2, x3, x4', nonnegative=True, integer=True)
    p1, p2, p3, p4 = symbols('p1, p2, p3, p4', positive=True)
    p1_f = symbols('p1_f', negative=True)
    N = NegativeMultinomial('N', 4, [p1, p2, p3, p4])
    C = NegativeMultinomial('C', 4, 0.1, 0.2, 0.3)
    g = gamma
    f = factorial
    assert simplify(density(N)(x1, x2, x3, x4) -
            p1**x1*p2**x2*p3**x3*p4**x4*(-p1 - p2 - p3 - p4 + 1)**4*g(x1 + x2 +
            x3 + x4 + 4)/(6*f(x1)*f(x2)*f(x3)*f(x4))) == S(0)
    assert marginal_distribution(C, C[0])(1).evalf().round(2) == 0.33
    raises(ValueError, lambda: NegativeMultinomial('b1', 5, [p1, p2, p3, p1_f]))
    raises(ValueError, lambda: NegativeMultinomial('b2', k0, 0.5, 0.4, 0.3, 0.4))

def test_JointPSpace_margial_distribution():
    from sympy.stats.joint_rv_types import MultivariateT
    from sympy import polar_lift
    T = MultivariateT('T', [0, 0], [[1, 0], [0, 1]], 2)
    assert marginal_distribution(T, T[1])(x) == sqrt(2)*(x**2 + 2)/(
        8*polar_lift(x**2/2 + 1)**(S(5)/2))
    assert integrate(marginal_distribution(T, 1)(x), (x, -oo, oo)) == 1
    t = MultivariateT('T', [0, 0, 0], [[1, 0, 0], [0, 1, 0], [0, 0, 1]], 3)
    assert marginal_distribution(t, 0)(1).evalf().round(1) == 0.2


def test_JointRV():
    from sympy.stats.joint_rv import JointDistributionHandmade
    x1, x2 = (Indexed('x', i) for i in (1, 2))
    pdf = exp(-x1**2/2 + x1 - x2**2/2 - S(1)/2)/(2*pi)
    X = JointRV('x', pdf)
    assert density(X)(1, 2) == exp(-2)/(2*pi)
    assert isinstance(X.pspace.distribution, JointDistributionHandmade)
    assert marginal_distribution(X, 0)(2) == sqrt(2)*exp(-S(1)/2)/(2*sqrt(pi))

def test_expectation():
    from sympy import simplify
    from sympy.stats import E
    m = Normal('A', [x, y], [[1, 0], [0, 1]])
    assert simplify(E(m[1])) == y

@XFAIL
def test_joint_vector_expectation():
    from sympy.stats import E
    m = Normal('A', [x, y], [[1, 0], [0, 1]])
    assert E(m) == (x, y)<|MERGE_RESOLUTION|>--- conflicted
+++ resolved
@@ -1,10 +1,5 @@
-<<<<<<< HEAD
 from sympy import (symbols, pi, oo, S, exp, sqrt, besselk, Indexed, Sum, simplify,
                     Mul, Rational, Integral, factorial, gamma, Piecewise, Eq)
-=======
-from sympy import (symbols, pi, oo, S, exp, sqrt, besselk, Indexed, Rational,
-                    simplify, Piecewise, factorial, Eq, gamma, Sum)
->>>>>>> 8ee7fbdc
 from sympy.stats import density
 from sympy.stats.joint_rv import marginal_distribution
 from sympy.stats.joint_rv_types import JointRV
