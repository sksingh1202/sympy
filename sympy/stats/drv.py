from __future__ import print_function, division

from sympy import (Basic, sympify, symbols, Dummy, Lambda, summation,
<<<<<<< HEAD
                   Piecewise, S, cacheit, Sum, exp, I, oo, Ne, Eq, poly,
                   Symbol, series, factorial, And, Mul, log)
=======
                   Piecewise, S, cacheit, Sum, exp, I, Ne, Eq, poly,
                   series, factorial, And)
>>>>>>> cb8a524e

from sympy.polys.polyerrors import PolynomialError
from sympy.solvers.solveset import solveset
from sympy.stats.crv import reduce_rational_inequalities_wrap
from sympy.stats.rv import (NamedArgsMixin, SinglePSpace, SingleDomain,
                            random_symbols, PSpace, ConditionalDomain, RandomDomain,
                            ProductDomain)
from sympy.stats.symbolic_probability import Probability
from sympy.functions.elementary.integers import floor
from sympy.sets.fancysets import Range, FiniteSet
from sympy.sets.sets import Union
from sympy.sets.contains import Contains
from sympy.utilities import filldedent
import random


class DiscreteDistribution(Basic):
    def __call__(self, *args):
        return self.pdf(*args)


class SingleDiscreteDistribution(DiscreteDistribution, NamedArgsMixin):
    """ Discrete distribution of a single variable

    Serves as superclass for PoissonDistribution etc....

    Provides methods for pdf, cdf, and sampling

    See Also:
        sympy.stats.crv_types.*
    """

    set = S.Integers

    def __new__(cls, *args):
        args = list(map(sympify, args))
        return Basic.__new__(cls, *args)

    @staticmethod
    def check(*args):
        pass

    def sample(self):
        """ A random realization from the distribution """
        icdf = self._inverse_cdf_expression()
        while True:
            sample_ = floor(list(icdf(random.uniform(0, 1)))[0])
            if sample_ >= self.set.inf:
                return sample_

    @cacheit
    def _inverse_cdf_expression(self):
        """ Inverse of the CDF

        Used by sample
        """
        x = symbols('x', positive=True,
         integer=True, cls=Dummy)
        z = symbols('z', positive=True, cls=Dummy)
        cdf_temp = self.cdf(x)
        # Invert CDF
        try:
            inverse_cdf = solveset(cdf_temp - z, x, domain=S.Reals)
        except NotImplementedError:
            inverse_cdf = None
        if not inverse_cdf or len(inverse_cdf.free_symbols) != 1:
            raise NotImplementedError("Could not invert CDF")
        return Lambda(z, inverse_cdf)

    @cacheit
    def compute_cdf(self, **kwargs):
        """ Compute the CDF from the PDF

        Returns a Lambda
        """
        x, z = symbols('x, z', integer=True, finite=True, cls=Dummy)
        left_bound = self.set.inf

        # CDF is integral of PDF from left bound to z
        pdf = self.pdf(x)
        cdf = summation(pdf, (x, left_bound, z), **kwargs)
        # CDF Ensure that CDF left of left_bound is zero
        cdf = Piecewise((cdf, z >= left_bound), (0, True))
        return Lambda(z, cdf)

    def _cdf(self, x):
        return None

    def cdf(self, x, **kwargs):
        """ Cumulative density function """
        if not kwargs:
            cdf = self._cdf(x)
            if cdf is not None:
                return cdf
        return self.compute_cdf(**kwargs)(x)

    @cacheit
    def compute_characteristic_function(self, **kwargs):
        """ Compute the characteristic function from the PDF

        Returns a Lambda
        """
        x, t = symbols('x, t', real=True, finite=True, cls=Dummy)
        pdf = self.pdf(x)
        cf = summation(exp(I*t*x)*pdf, (x, self.set.inf, self.set.sup))
        return Lambda(t, cf)

    def _characteristic_function(self, t):
        return None

    def characteristic_function(self, t, **kwargs):
        """ Characteristic function """
        if not kwargs:
            cf = self._characteristic_function(t)
            if cf is not None:
                return cf
        return self.compute_characteristic_function(**kwargs)(t)

    @cacheit
    def compute_moment_generating_function(self, **kwargs):
        x, t = symbols('x, t', real=True, finite=True, cls=Dummy)
        pdf = self.pdf(x)
        mgf = summation(exp(t*x)*pdf, (x, self.set.inf, self.set.sup))
        return Lambda(t, mgf)

    def _moment_generating_function(self, t):
        return None

    def moment_generating_function(self, t, **kwargs):
        if not kwargs:
            mgf = self._moment_generating_function(t)
            if mgf is not None:
                return mgf
        return self.compute_moment_generating_function(**kwargs)(t)

    def compute_entropy(self, **kwargs):
        x = symbols('x', real = True, cls = Dummy)
        pdf = self.pdf(x)
        h = summation(-pdf * log(pdf), (x, self.set.inf, self.set.sup))
        return h

    def _entropy(self, t):
        return None

    def entropy(self, **kwargs):
        if not kwargs:
            h = self._entropy()
            if h is not None:
                return h
        return self.compute_entropy(**kwargs)

    def expectation(self, expr, var, evaluate=True, **kwargs):
        """ Expectation of expression over distribution """
        # TODO: support discrete sets with non integer stepsizes

        if evaluate:
            try:
                p = poly(expr, var)

                t = Dummy('t', real=True)

                mgf = self.moment_generating_function(t)
                deg = p.degree()
                taylor = poly(series(mgf, t, 0, deg + 1).removeO(), t)
                result = 0
                for k in range(deg+1):
                    result += p.coeff_monomial(var ** k) * taylor.coeff_monomial(t ** k) * factorial(k)

                return result

            except PolynomialError:
                return summation(expr * self.pdf(var),
                                 (var, self.set.inf, self.set.sup), **kwargs)

        else:
            return Sum(expr * self.pdf(var),
                         (var, self.set.inf, self.set.sup), **kwargs)

    def __call__(self, *args):
        return self.pdf(*args)


class DiscreteDistributionHandmade(SingleDiscreteDistribution):
    _argnames = ('pdf',)

    @property
    def set(self):
        return self.args[1]

    def __new__(cls, pdf, set=S.Integers):
        return Basic.__new__(cls, pdf, set)

class DiscreteDomain(RandomDomain):
    """
    A domain with discrete support with step size one.
    Represented using symbols and Range.
    """
    is_Discrete = True

class SingleDiscreteDomain(DiscreteDomain, SingleDomain):
    def as_boolean(self):
        return Contains(self.symbol, self.set)


class ConditionalDiscreteDomain(DiscreteDomain, ConditionalDomain):
    """
    Domain with discrete support of step size one, that is restricted by
    some condition.
    """
    @property
    def set(self):
        rv = self.symbols
        if len(self.symbols) > 1:
            raise NotImplementedError(filldedent('''
                Multivariate condtional domains are not yet implemented.'''))
        rv = list(rv)[0]
        return reduce_rational_inequalities_wrap(self.condition,
            rv).intersect(self.fulldomain.set)


class DiscretePSpace(PSpace):
    is_real = True
    is_Discrete = True

    @property
    def pdf(self):
        return self.density(*self.symbols)

    def where(self, condition):
        rvs = random_symbols(condition)
        assert all(r.symbol in self.symbols for r in rvs)
        if (len(rvs) > 1):
            raise NotImplementedError(filldedent('''Multivariate discrete
            random variables are not yet supported.'''))
        conditional_domain = reduce_rational_inequalities_wrap(condition,
            rvs[0])
        conditional_domain = conditional_domain.intersect(self.domain.set)
        return SingleDiscreteDomain(rvs[0].symbol, conditional_domain)

    def probability(self, condition):
        complement = isinstance(condition, Ne)
        if complement:
            condition = Eq(condition.args[0], condition.args[1])
        try:
            _domain = self.where(condition).set
            if condition == False or _domain is S.EmptySet:
                return S.Zero
            if condition == True or _domain == self.domain.set:
                return S.One
            prob = self.eval_prob(_domain)
        except NotImplementedError:
            from sympy.stats.rv import density
            expr = condition.lhs - condition.rhs
            dens = density(expr)
            if not isinstance(dens, DiscreteDistribution):
                dens = DiscreteDistributionHandmade(dens)
            z = Dummy('z', real = True)
            space = SingleDiscretePSpace(z, dens)
            prob = space.probability(condition.__class__(space.value, 0))
        if (prob == None):
            prob = Probability(condition)
        return prob if not complement else S.One - prob

    def eval_prob(self, _domain):
        sym = list(self.symbols)[0]
        if isinstance(_domain, Range):
            n = symbols('n', integer=True, finite=True)
            inf, sup, step = (r for r in _domain.args)
            summand = ((self.pdf).replace(
              sym, n*step))
            rv = summation(summand,
                (n, inf/step, (sup)/step - 1)).doit()
            return rv
        elif isinstance(_domain, FiniteSet):
            pdf = Lambda(sym, self.pdf)
            rv = sum(pdf(x) for x in _domain)
            return rv
        elif isinstance(_domain, Union):
            rv = sum(self.eval_prob(x) for x in _domain.args)
            return rv

    def conditional_space(self, condition):
        density = Lambda(self.symbols, self.pdf/self.probability(condition))
        condition = condition.xreplace(dict((rv, rv.symbol) for rv in self.values))
        domain = ConditionalDiscreteDomain(self.domain, condition)
        return DiscretePSpace(domain, density)

class ProductDiscreteDomain(ProductDomain, DiscreteDomain):
     def as_boolean(self):
        return And(*[domain.as_boolean for domain in self.domains])

class SingleDiscretePSpace(DiscretePSpace, SinglePSpace):
    """ Discrete probability space over a single univariate variable """
    is_real = True

    @property
    def set(self):
        return self.distribution.set

    @property
    def domain(self):
        return SingleDiscreteDomain(self.symbol, self.set)

    def sample(self):
        """
        Internal sample method

        Returns dictionary mapping RandomSymbol to realization value.
        """
        return {self.value: self.distribution.sample()}

    def compute_expectation(self, expr, rvs=None, evaluate=True, **kwargs):
        rvs = rvs or (self.value,)
        if self.value not in rvs:
            return expr

        expr = expr.xreplace(dict((rv, rv.symbol) for rv in rvs))

        x = self.value.symbol
        try:
            return self.distribution.expectation(expr, x, evaluate=evaluate,
                    **kwargs)
        except NotImplementedError:
            return Sum(expr * self.pdf, (x, self.set.inf, self.set.sup),
                    **kwargs)

    def compute_cdf(self, expr, **kwargs):
        if expr == self.value:
            x = symbols("x", real=True, cls=Dummy)
            return Lambda(x, self.distribution.cdf(x, **kwargs))
        else:
            raise NotImplementedError()

    def compute_density(self, expr, **kwargs):
        if expr == self.value:
            return self.distribution
        raise NotImplementedError()

    def compute_characteristic_function(self, expr, **kwargs):
        if expr == self.value:
            t = symbols("t", real=True, cls=Dummy)
            return Lambda(t, self.distribution.characteristic_function(t, **kwargs))
        else:
            raise NotImplementedError()

    def compute_moment_generating_function(self, expr, **kwargs):
        if expr == self.value:
            t = symbols("t", real=True, cls=Dummy)
            return Lambda(t, self.distribution.moment_generating_function(t, **kwargs))
        else:
            raise NotImplementedError()

    def compute_entropy(self, expr, **kwargs):
        if expr == self.value:
            return self.distribution.entropy(**kwargs)
        else:
            raise NotImplementedError()<|MERGE_RESOLUTION|>--- conflicted
+++ resolved
@@ -1,14 +1,8 @@
 from __future__ import print_function, division
 
 from sympy import (Basic, sympify, symbols, Dummy, Lambda, summation,
-<<<<<<< HEAD
-                   Piecewise, S, cacheit, Sum, exp, I, oo, Ne, Eq, poly,
-                   Symbol, series, factorial, And, Mul, log)
-=======
                    Piecewise, S, cacheit, Sum, exp, I, Ne, Eq, poly,
-                   series, factorial, And)
->>>>>>> cb8a524e
-
+                   series, factorial, And, log)
 from sympy.polys.polyerrors import PolynomialError
 from sympy.solvers.solveset import solveset
 from sympy.stats.crv import reduce_rational_inequalities_wrap
