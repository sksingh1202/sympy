from __future__ import division

from sympy.physics.optics.utils import (refraction_angle, deviation,
<<<<<<< HEAD
    brewster_angle, lens_makers_formula, mirror_formula, lens_formula,
    hyperfocal_distance)
=======
    lens_makers_formula, mirror_formula, lens_formula,
    hyperfocal_distance, transverse_magnification)
>>>>>>> 1792d528
from sympy.physics.optics.medium import Medium
from sympy.physics.units import e0

from sympy import symbols, sqrt, Matrix, oo
from sympy.geometry.point import Point3D
from sympy.geometry.line import Ray3D
from sympy.geometry.plane import Plane


def test_refraction_angle():
    n1, n2 = symbols('n1, n2')
    m1 = Medium('m1')
    m2 = Medium('m2')
    r1 = Ray3D(Point3D(-1, -1, 1), Point3D(0, 0, 0))
    i = Matrix([1, 1, 1])
    n = Matrix([0, 0, 1])
    normal_ray = Ray3D(Point3D(0, 0, 0), Point3D(0, 0, 1))
    P = Plane(Point3D(0, 0, 0), normal_vector=[0, 0, 1])
    assert refraction_angle(r1, 1, 1, n) == Matrix([
                                            [ 1],
                                            [ 1],
                                            [-1]])
    assert refraction_angle([1, 1, 1], 1, 1, n) == Matrix([
                                            [ 1],
                                            [ 1],
                                            [-1]])
    assert refraction_angle((1, 1, 1), 1, 1, n) == Matrix([
                                            [ 1],
                                            [ 1],
                                            [-1]])
    assert refraction_angle(i, 1, 1, [0, 0, 1]) == Matrix([
                                            [ 1],
                                            [ 1],
                                            [-1]])
    assert refraction_angle(i, 1, 1, (0, 0, 1)) == Matrix([
                                            [ 1],
                                            [ 1],
                                            [-1]])
    assert refraction_angle(i, 1, 1, normal_ray) == Matrix([
                                            [ 1],
                                            [ 1],
                                            [-1]])
    assert refraction_angle(i, 1, 1, plane=P) == Matrix([
                                            [ 1],
                                            [ 1],
                                            [-1]])
    assert refraction_angle(r1, 1, 1, plane=P) == \
        Ray3D(Point3D(0, 0, 0), Point3D(1, 1, -1))
    assert refraction_angle(r1, m1, 1.33, plane=P) == \
        Ray3D(Point3D(0, 0, 0), Point3D(100/133, 100/133, -789378201649271*sqrt(3)/1000000000000000))
    assert refraction_angle(r1, 1, m2, plane=P) == \
        Ray3D(Point3D(0, 0, 0), Point3D(1, 1, -1))
    assert refraction_angle(r1, n1, n2, plane=P) == \
        Ray3D(Point3D(0, 0, 0), Point3D(n1/n2, n1/n2, -sqrt(3)*sqrt(-2*n1**2/(3*n2**2) + 1)))
    assert refraction_angle(r1, 1.33, 1, plane=P) == 0  # TIR
    assert refraction_angle(r1, 1, 1, normal_ray) == \
        Ray3D(Point3D(0, 0, 0), direction_ratio=[1, 1, -1])


def test_deviation():
    n1, n2 = symbols('n1, n2')
    m1 = Medium('m1')
    m2 = Medium('m2')
    r1 = Ray3D(Point3D(-1, -1, 1), Point3D(0, 0, 0))
    n = Matrix([0, 0, 1])
    i = Matrix([-1, -1, -1])
    normal_ray = Ray3D(Point3D(0, 0, 0), Point3D(0, 0, 1))
    P = Plane(Point3D(0, 0, 0), normal_vector=[0, 0, 1])
    assert deviation(r1, 1, 1, normal=n) == 0
    assert deviation(r1, 1, 1, plane=P) == 0
    assert deviation(r1, 1, 1.1, plane=P).evalf(3) + 0.119 < 1e-3
    assert deviation(i, 1, 1.1, normal=normal_ray).evalf(3) + 0.119 < 1e-3
    assert deviation(r1, 1.33, 1, plane=P) is None  # TIR
    assert deviation(r1, 1, 1, normal=[0, 0, 1]) == 0
    assert deviation([-1, -1, -1], 1, 1, normal=[0, 0, 1]) == 0


def test_brewster_angle():
    m1 = Medium('m1', permittivity=e0, n=1)
    m2 = Medium('m2', permittivity=e0, n=1.33)
    assert round(brewster_angle(m1, m2), 2) == 0.93


def test_lens_makers_formula():
    n1, n2 = symbols('n1, n2')
    m1 = Medium('m1', permittivity=e0, n=1)
    m2 = Medium('m2', permittivity=e0, n=1.33)
    assert lens_makers_formula(n1, n2, 10, -10) == 5*n2/(n1 - n2)
    assert round(lens_makers_formula(m1, m2, 10, -10), 2) == -20.15
    assert round(lens_makers_formula(1.33, 1, 10, -10), 2) == 15.15


def test_mirror_formula():
    u, v, f = symbols('u, v, f')
    assert mirror_formula(focal_length=f, u=u) == f*u/(-f + u)
    assert mirror_formula(focal_length=f, v=v) == f*v/(-f + v)
    assert mirror_formula(u=u, v=v) == u*v/(u + v)
    assert mirror_formula(u=oo, v=v) == v
    assert mirror_formula(u=oo, v=oo) == oo


def test_lens_formula():
    u, v, f = symbols('u, v, f')
    assert lens_formula(focal_length=f, u=u) == f*u/(f + u)
    assert lens_formula(focal_length=f, v=v) == f*v/(f - v)
    assert lens_formula(u=u, v=v) == u*v/(u - v)
    assert lens_formula(u=oo, v=v) == v
    assert lens_formula(u=oo, v=oo) == oo

def test_hyperfocal_distance():
    f, N, c = symbols('f, N, c')
    assert hyperfocal_distance(f=f, N=N, c=c) == f**2/(N*c)
    assert round(hyperfocal_distance(f=0.5, N=8, c=0.0033), 2) == 9.47

def test_transverse_magnification():
    si, so = symbols('si, so')
    assert transverse_magnification(si, so) == -si/so
    assert transverse_magnification(30, 15) == -2<|MERGE_RESOLUTION|>--- conflicted
+++ resolved
@@ -1,13 +1,8 @@
 from __future__ import division
 
 from sympy.physics.optics.utils import (refraction_angle, deviation,
-<<<<<<< HEAD
     brewster_angle, lens_makers_formula, mirror_formula, lens_formula,
-    hyperfocal_distance)
-=======
-    lens_makers_formula, mirror_formula, lens_formula,
     hyperfocal_distance, transverse_magnification)
->>>>>>> 1792d528
 from sympy.physics.optics.medium import Medium
 from sympy.physics.units import e0
 
