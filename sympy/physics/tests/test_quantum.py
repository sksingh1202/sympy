--- conflicted
+++ resolved
@@ -107,11 +107,7 @@
     assert C.ket == B == Ket('B')
     assert C != B*A
     assert C == InnerProduct(Bra('A'), Ket('B'))
-<<<<<<< HEAD
-    assert C.evaluates == InnerProduct
-=======
     assert C.evaluates == C.__class__ == InnerProduct
->>>>>>> 7b7a4ba3
     assert C.hilbert_space == HilbertSpace()
     assert Dagger(C) == InnerProduct(Dagger(B), Dagger(A)) == InnerProduct(Bra('B'), Ket('A'))
     assert isinstance(Dagger(C), InnerProduct)
